--- conflicted
+++ resolved
@@ -262,11 +262,8 @@
             # Every generated NativeFunction gets a "generated" tag, so it's easy to tell
             # which NativeFunction objects did not come directly from native_functions.yaml.
             tags=set(["generated"]),
-<<<<<<< HEAD
+            namespace=f.namespace,
             composite=(set(), set()),
-=======
-            namespace=f.namespace,
->>>>>>> 9ca1eb11
         ),
         backend_metadata,
     )
