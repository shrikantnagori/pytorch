# Owner(s): ["module: onnx"]

"""Test consistency between torch.onnx exported operators and torch operators.

Usage:

    pytest test/onnx/test_op_consistancy.py

    To run tests on a specific operator (e.g. torch.ceil):

    pytest test/onnx/test_op_consistancy.py -k ceil

    Read more on Running and writing tests:
        https://github.com/pytorch/pytorch/wiki/Running-and-writing-tests

Note:

    When new ops are supported, please scroll down to modify the EXPECTED_SKIPS_OR_FAILS and
    ALLOWLIST_OP lists. See "Modify this section"

"""

import copy
import dataclasses
import io
import unittest
from typing import (
    AbstractSet,
    Callable,
    Collection,
    Iterable,
    Optional,
    Sequence,
    Tuple,
    Union,
)

import onnx

import torch
from torch.onnx import _constants, verification
from torch.testing._internal import (
    common_device_type,
    common_methods_invocations,
    common_utils,
)
from torch.testing._internal.opinfo import core as opinfo_core

# The min onnx opset version to test for
MIN_ONNX_OPSET_VERSION = 9
# The max onnx opset version to test for
MAX_ONNX_OPSET_VERSION = _constants.ONNX_MAX_OPSET

TESTED_OPSETS = range(MIN_ONNX_OPSET_VERSION, MAX_ONNX_OPSET_VERSION + 1)
ORT_PROVIDERS = ("CPUExecutionProvider",)

SUPPORTED_DTYPES = (
    # Boolean
    torch.bool,
    # Integers
    torch.uint8,
    torch.int8,
    torch.int16,
    torch.int32,
    torch.int64,
    # Floating types
    torch.float16,
    torch.float32,
    torch.float64,
    torch.bfloat16,
    # QInt types
    torch.qint8,
    torch.quint8,
    # Complex types
    torch.complex32,
    torch.complex64,
    torch.complex128,
)

# Convenience tuples for creating dtype lists when skipping or xfailing tests

BOOL_TYPES = (torch.bool,)

INT_TYPES = (
    torch.int8,
    torch.int16,
    torch.int32,
    torch.int64,
    torch.uint8,
)

QINT_TYPES = (
    torch.qint8,
    torch.quint8,
)

FLOAT_TYPES = (
    torch.float16,
    torch.float32,
    torch.float64,
    torch.bfloat16,
)

COMPLEX_TYPES = (
    torch.complex32,
    torch.complex64,
    torch.complex128,
)


@dataclasses.dataclass
class DecorateMeta:
    """A dataclass for storing information about a test case to skip or xfail.

    Adapted from functorch: functorch/test/common_utils.py
    """

    op_name: str
    variant_name: str
    decorator: Callable
    opsets: Collection[Union[int, Callable[[int], bool]]]
    device_type: Optional[str]
    dtypes: Optional[Collection[torch.dtype]]
    reason: str

    def contains_opset(self, opset: int) -> bool:
        if not self.opsets:
            # Any empty container means all opsets
            return True
        return any(
            opset == opset_spec if isinstance(opset_spec, int) else opset_spec(opset)
            for opset_spec in self.opsets
        )


def xfail(
    op_name: str,
    variant_name: str = "",
    *,
    opsets: Collection[Union[int, Callable[[int], bool]]] = tuple(),
    device_type: Optional[str] = None,
    dtypes: Optional[Collection[torch.dtype]] = None,
    reason: str = "unspecified",
):
    """Expects a OpInfo test to fail."""
    return DecorateMeta(
        op_name=op_name,
        variant_name=variant_name,
        decorator=unittest.expectedFailure,
        opsets=opsets,
        device_type=device_type,
        dtypes=dtypes,
        reason=reason,
    )


def dont_care(
    op_name: str,
    variant_name: str = "",
    *,
    opsets: Collection[Union[int, Callable[[int], bool]]] = tuple(),
    device_type: Optional[str] = None,
    dtypes: Optional[Collection[torch.dtype]] = None,
    reason="unspecified",
):
    """Skips a test case in OpInfo that we don't care about.

    Likely because ONNX does not support the use case or it is by design.
    However, if ONNX changes its behavior and start to support the use case, we should
    update the test to expect the new behavior, leveraging XfailOpset.
    """
    return DecorateMeta(
        op_name=op_name,
        variant_name=variant_name,
        decorator=unittest.skip(f"Don't care: {reason}"),
        opsets=opsets,
        device_type=device_type,
        dtypes=dtypes,
        reason=reason,
    )


def fixme(
    op_name: str,
    variant_name: str = "",
    *,
    opsets: Collection[Union[int, Callable[[int], bool]]] = tuple(),
    device_type: Optional[str] = None,
    dtypes: Optional[Collection[torch.dtype]] = None,
    reason="unspecified",
):
    """Skips a test case in OpInfo. It should be eventually fixed."""
    return DecorateMeta(
        op_name=op_name,
        variant_name=variant_name,
        decorator=unittest.skip(f"To fix: {reason}"),
        opsets=opsets,
        device_type=device_type,
        dtypes=dtypes,
        reason=reason,
    )


def skip_ops(
    all_opinfos: Sequence[opinfo_core.OpInfo],
    test_class_name: str,
    base_test_name: str,
    opset: int,
    skip_or_xfails: Iterable[DecorateMeta],
):
    """Decorates OpInfo tests with decorators based on the skip_or_xfails list."""
    ops_mapping = {(info.name, info.variant_test_name): info for info in all_opinfos}
    for decorate_meta in skip_or_xfails:
        if not decorate_meta.contains_opset(opset):
            # Skip does not apply to this opset
            continue
        opinfo = ops_mapping.get((decorate_meta.op_name, decorate_meta.variant_name))
        assert (
            opinfo is not None
        ), f"Couldn't find OpInfo for {decorate_meta}. Did you need to specify variant_name?"
        decorators = list(opinfo.decorators)
        new_decorator = opinfo_core.DecorateInfo(
            decorate_meta.decorator,
            test_class_name,
            base_test_name,
            device_type=decorate_meta.device_type,
            dtypes=decorate_meta.dtypes,
        )
        decorators.append(new_decorator)
        opinfo.decorators = tuple(decorators)

    # This decorator doesn't modify fn in any way
    def wrapped(fn):
        return fn

    return wrapped


def get_torch_op_name(op: Union[str, Callable]) -> str:
    """Returns the name of the torch function corresponding to the given op."""
    if callable(op):
        module_name = op.__module__.split("torch.", 1)
        op_name = op.__name__
        if len(module_name) == 2:
            # Remove the torch. prefix
            op_name = f"{module_name[1]}.{op_name}"
        return op_name
    # Already a string
    return op


def opsets_before(opset: int) -> Callable[[int], bool]:
    """Returns a comparison function that decides if the given opset is before the specified."""

    def compare(other_opset: int):
        return other_opset < opset

    return compare


def opsets_after(opset: int) -> Callable[[int], bool]:
    """Returns a comparison function that decides if the given opset is after the specified."""

    def compare(other_opset: int):
        return other_opset > opset

    return compare


def reason_onnx_runtime_does_not_support(
    operator: str, dtypes: Optional[Sequence[str]] = None
) -> str:
    """Formats the reason: ONNX Runtime doesn't support the given dtypes."""
    return f"{operator} on {dtypes or 'dtypes'} not supported by ONNX Runtime"


def reason_onnx_does_not_support(
    operator: str, dtypes: Optional[Sequence[str]] = None
) -> str:
    """Formats the reason: ONNX doesn't support the given dtypes."""
    return f"{operator} on {dtypes or 'certain dtypes'} not supported by the ONNX Spec"


def reason_jit_tracer_error(info: str) -> str:
    """Formats the reason: JIT tracer errors."""
    return f"JIT tracer error on {info}"


def reason_flaky() -> str:
    """Formats the reason: test is flaky."""
    return "flaky test"


# Modify this section ##########################################################
# NOTE: Modify this section as more ops are supported. The list should be sorted
# alphabetically.
#
# For example, to add a test for torch.ceil:
# 1.  Add `torch.ceil` to ALLOWLIST_OP then run pytest.
#         You can also add a string, e.g. "ceil" or "__radd__".
# 2a. If the test fails, fix the error or add a new entry to EXPECTED_SKIPS_OR_FAILS.
# 2b. If the test is expected to fail only on certain opsets, add a new entry to
#     EXPECTED_OPSET_FAILS.

# TODO: Directly modify DecorateInfo in each OpInfo in ob_db when all ops are enabled.
# Ops to be tested for consistency between onnx and pytorch
ALLOWLIST_OP: AbstractSet[str] = frozenset(
    map(
        get_torch_op_name,
        (
            torch.ceil,
            torch.div,
            torch.floor_divide,
            torch.remainder,
            torch.sqrt,
            torch.t,
            torch.true_divide,
        ),
    )
)

# fmt: off
# Turn off black formatting to keep the list compact

# Expected failures for onnx export.
# The list should be sorted alphabetically by op name.
# Q: When should I use skip vs vs dont_care vs xfail?
# A: Use skip when we want to fix the test eventually but it doesn't fail consistently,
#        e.g. the test is flaky or some tests pass. Otherwise, use xfail.
#    Use dont_care if we don't care about the test passing, e.g. ONNX doesn't support the usage.
#    Use xfail if a test fails now and we want to eventually fix the test.
EXPECTED_SKIPS_OR_FAILS: Tuple[DecorateMeta, ...] = (
    dont_care(
        "ceil", dtypes=BOOL_TYPES + INT_TYPES + QINT_TYPES + COMPLEX_TYPES,
        reason=reason_onnx_does_not_support("Ceil")
    ),
<<<<<<< HEAD
    skip("ceil", dtypes=[torch.float64], reason=reason_onnx_runtime_does_not_support("Ceil", ["f64"])),
    xfail(
        "div", variant_name="no_rounding_mode", dtypes=COMPLEX_TYPES,
        reason=reason_jit_tracer_error("complex types")
    ),
    xfail(
        "div", variant_name="floor_rounding", dtypes=COMPLEX_TYPES,
        reason=reason_jit_tracer_error("complex types")
    ),
    xfail(
        "div", variant_name="trunc_rounding", dtypes=(torch.float16,) + COMPLEX_TYPES,
        reason=reason_jit_tracer_error("f16 and complex types")
    ),
    skip(
        "div", variant_name="no_rounding_mode", dtypes=[torch.uint8, torch.int8, torch.int16],
        reason=reason_onnx_runtime_does_not_support("Div", ["u8", "i8", "i16"])
    ),
    skip(
        "div", variant_name="floor_rounding", dtypes=[torch.uint8, torch.int8, torch.int16],
        reason=reason_onnx_runtime_does_not_support("Div", ["u8", "i8", "i16"])
    ),
    skip(
        "div", variant_name="floor_rounding", dtypes=[torch.float64],
        reason=reason_onnx_runtime_does_not_support("Div", ["f64"])
    ),
    skip(
        "div", variant_name="trunc_rounding", dtypes=[torch.uint8, torch.int8, torch.int16],
        reason=reason_onnx_runtime_does_not_support("Div", ["u8", "i8", "i16"])
    ),
    xfail("floor_divide", dtypes=COMPLEX_TYPES, reason=reason_jit_tracer_error("complex types")),
    skip("floor_divide", dtypes=[torch.float64], reason=reason_onnx_runtime_does_not_support("Floor", ["f64"])),
    xfail(
        "remainder", dtypes=[torch.uint8, torch.int8, torch.int16], opsets=[opsets_before(11)],
        reason="Sub not defined for u8, i16 before opset 14. Mod is used after 11 so we support from opset 11.",
    ),
    skip("remainder", dtypes=[torch.float64], reason=reason_onnx_runtime_does_not_support("Floor", ["f64"])),
=======
    fixme("ceil", dtypes=[torch.float64], reason=reason_onnx_runtime_does_not_support("Ceil", ["f64"])),
>>>>>>> 52c49a09
    dont_care("sqrt", dtypes=BOOL_TYPES + QINT_TYPES + COMPLEX_TYPES, reason=reason_onnx_does_not_support("Sqrt")),
    xfail("t", dtypes=COMPLEX_TYPES, reason=reason_jit_tracer_error("complex types")),
    xfail("true_divide", dtypes=COMPLEX_TYPES, reason=reason_jit_tracer_error("complex types")),
)
# fmt: on


# END OF SECTION TO MODIFY #####################################################


OPS_DB = copy.deepcopy(common_methods_invocations.op_db)


class SingleOpModel(torch.nn.Module):
    """Test model to wrap around a single op for export."""

    def __init__(self, op, kwargs):
        super().__init__()
        self.operator = op
        self.kwargs = kwargs

    def forward(self, *args):
        return self.operator(*args, **self.kwargs)


class TestConsistency(common_utils.TestCase):
    """Test consistency of exported ONNX models.

    This is a parameterized test suite.
    """

    @classmethod
    def create_test_base(cls, opset: int):
        """Returns the base test method for the given opset."""

        def _output_match_base(self, device: str, dtype: torch.dtype, op):
            """Base test method for testing each opset."""
            assert device == "cpu"

            samples = op.sample_inputs(
                device,
                dtype,
                requires_grad=False,
            )

            for (i, cpu_sample) in enumerate(samples):
                # Provide the repr to subtest because tensors are not serializable in parallel test runs
                with self.subTest(
                    opset=opset,
                    sample_num=i,
                    input=repr(cpu_sample.input),
                    args=repr(cpu_sample.args),
                    kwargs=repr(cpu_sample.kwargs),
                ):
                    model = SingleOpModel(op, cpu_sample.kwargs)
                    model.eval()

                    # Run the test
                    inputs = (cpu_sample.input, *cpu_sample.args)

                    if dtype == torch.bfloat16:
                        # Only export to ONNX without running with onnxruntime because
                        # the CPU execution path for bfloat16 is not implemented in onnxruntime.
                        model_buffer = io.BytesIO()
                        torch.onnx.export(
                            model, inputs, model_buffer, opset_version=opset
                        )
                        model_buffer.seek(0)
                        onnx_model = onnx.load(model_buffer)
                        onnx.checker.check_model(onnx_model, full_check=True)
                        continue

                    verification.verify(
                        model,
                        inputs,
                        input_kwargs={},
                        opset_version=opset,
                        keep_initializers_as_inputs=True,
                        ort_providers=ORT_PROVIDERS,
                        check_shape=True,
                        check_dtype=True,
                        flatten=True,
                    )

        return _output_match_base

    @classmethod
    def parameterize_opsets(cls, opsets: Sequence[int]):
        """Parameterizes the TestConsistency class with the given opsets."""
        for opset in opsets:
            # Generate a test method for each opset
            test_name = f"test_output_match_opset_{opset}"
            base_method = cls.create_test_base(opset)
            # Important to rename the test method so that DecorateInfo can find it
            base_method.__name__ = test_name

            # Update the ops to skip in the OpInfo database
            decorated = skip_ops(
                OPS_DB,
                cls.__name__,
                test_name,
                opset=opset,
                skip_or_xfails=EXPECTED_SKIPS_OR_FAILS,
            )(base_method)

            # Create parameterized tests for each op
            if opset < 13:
                # bfloat16 is not supported before opset 13
                allowed_dtypes = tuple(
                    [dtype for dtype in SUPPORTED_DTYPES if dtype != torch.bfloat16]
                )
            else:
                allowed_dtypes = SUPPORTED_DTYPES
            filtered_ops = [op for op in OPS_DB if op.name in ALLOWLIST_OP]
            decorated = common_device_type.ops(
                filtered_ops,
                allowed_dtypes=allowed_dtypes,
            )(decorated)

            setattr(cls, test_name, decorated)


TestConsistency.parameterize_opsets(TESTED_OPSETS)
common_device_type.instantiate_device_type_tests(
    TestConsistency, globals(), only_for="cpu"
)


if __name__ == "__main__":
    common_utils.run_tests()<|MERGE_RESOLUTION|>--- conflicted
+++ resolved
@@ -334,8 +334,7 @@
         "ceil", dtypes=BOOL_TYPES + INT_TYPES + QINT_TYPES + COMPLEX_TYPES,
         reason=reason_onnx_does_not_support("Ceil")
     ),
-<<<<<<< HEAD
-    skip("ceil", dtypes=[torch.float64], reason=reason_onnx_runtime_does_not_support("Ceil", ["f64"])),
+    fixme("ceil", dtypes=[torch.float64], reason=reason_onnx_runtime_does_not_support("Ceil", ["f64"])),
     xfail(
         "div", variant_name="no_rounding_mode", dtypes=COMPLEX_TYPES,
         reason=reason_jit_tracer_error("complex types")
@@ -348,32 +347,29 @@
         "div", variant_name="trunc_rounding", dtypes=(torch.float16,) + COMPLEX_TYPES,
         reason=reason_jit_tracer_error("f16 and complex types")
     ),
-    skip(
+    fixme(
         "div", variant_name="no_rounding_mode", dtypes=[torch.uint8, torch.int8, torch.int16],
         reason=reason_onnx_runtime_does_not_support("Div", ["u8", "i8", "i16"])
     ),
-    skip(
+    fixme(
         "div", variant_name="floor_rounding", dtypes=[torch.uint8, torch.int8, torch.int16],
         reason=reason_onnx_runtime_does_not_support("Div", ["u8", "i8", "i16"])
     ),
-    skip(
+    fixme(
         "div", variant_name="floor_rounding", dtypes=[torch.float64],
         reason=reason_onnx_runtime_does_not_support("Div", ["f64"])
     ),
-    skip(
+    fixme(
         "div", variant_name="trunc_rounding", dtypes=[torch.uint8, torch.int8, torch.int16],
         reason=reason_onnx_runtime_does_not_support("Div", ["u8", "i8", "i16"])
     ),
     xfail("floor_divide", dtypes=COMPLEX_TYPES, reason=reason_jit_tracer_error("complex types")),
-    skip("floor_divide", dtypes=[torch.float64], reason=reason_onnx_runtime_does_not_support("Floor", ["f64"])),
+    fixme("floor_divide", dtypes=[torch.float64], reason=reason_onnx_runtime_does_not_support("Floor", ["f64"])),
     xfail(
         "remainder", dtypes=[torch.uint8, torch.int8, torch.int16], opsets=[opsets_before(11)],
         reason="Sub not defined for u8, i16 before opset 14. Mod is used after 11 so we support from opset 11.",
     ),
-    skip("remainder", dtypes=[torch.float64], reason=reason_onnx_runtime_does_not_support("Floor", ["f64"])),
-=======
-    fixme("ceil", dtypes=[torch.float64], reason=reason_onnx_runtime_does_not_support("Ceil", ["f64"])),
->>>>>>> 52c49a09
+    fixme("remainder", dtypes=[torch.float64], reason=reason_onnx_runtime_does_not_support("Floor", ["f64"])),
     dont_care("sqrt", dtypes=BOOL_TYPES + QINT_TYPES + COMPLEX_TYPES, reason=reason_onnx_does_not_support("Sqrt")),
     xfail("t", dtypes=COMPLEX_TYPES, reason=reason_jit_tracer_error("complex types")),
     xfail("true_divide", dtypes=COMPLEX_TYPES, reason=reason_jit_tracer_error("complex types")),
