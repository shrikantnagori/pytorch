--- conflicted
+++ resolved
@@ -24,11 +24,7 @@
 
     def tearDown(self):
         super().tearDown()
-<<<<<<< HEAD
-        config.to_dict().update(self._saved_config)
-=======
         config.load_config(self._saved_config)
->>>>>>> 5c3c29a4
 
     def test_set(self):
         config.max_fusion_size = 13337
@@ -60,9 +56,6 @@
         self.assertEqual(config.max_fusion_size, 321)
         self.assertEqual(config.triton.cudagraphs, False)
 
-        # check for pickle errors in dynamo config (e.g. PyCapsule)
-        dynamo_config.load_config(dynamo_config.save_config())
-
     def test_hasattr(self):
         self.assertTrue(hasattr(config, "max_fusion_size"))
         self.assertFalse(hasattr(config, "missing_name"))
@@ -93,18 +86,6 @@
             with config.patch("cpp.threads", 8999):
                 self.assertEqual(config.cpp.threads, 8999)
             self.assertEqual(config.cpp.threads, 9000)
-
-    @config.patch(max_fusion_size=123)
-    def test_unittest_mock_patch(self):
-        from unittest.mock import patch
-
-        self.assertEqual(config.max_fusion_size, 123)
-        with patch.object(config, "max_fusion_size", 444):
-            self.assertEqual(config.max_fusion_size, 444)
-        self.assertEqual(config.max_fusion_size, 123)
-        with patch(f"{config.__name__}.max_fusion_size", 555):
-            self.assertEqual(config.max_fusion_size, 555)
-        self.assertEqual(config.max_fusion_size, 123)
 
     def test_log_level_property(self):
         old = dynamo_config.log_level
