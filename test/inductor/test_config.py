# Owner(s): ["module: inductor"]
import logging
import math
import unittest

import torch

import torch._dynamo.config as dynamo_config
from torch._dynamo.test_case import run_tests, TestCase

from torch._inductor import config
from torch.testing._internal.inductor_utils import HAS_CPU


def dummy_fn(x):
    return torch.sigmoid(x + math.pi) / 10.0


class TestInductorConfig(TestCase):
    @classmethod
    def setUpClass(cls):
        super().setUpClass()
        cls._saved_config = config.save_config()

    def tearDown(self):
        super().tearDown()
        config.load_config(self._saved_config)

    def test_set(self):
        config.max_fusion_size = 13337
        self.assertEqual(config.max_fusion_size, 13337)
        self.assertEqual(config.to_dict()["max_fusion_size"], 13337)
        config.to_dict()["max_fusion_size"] = 32
        self.assertEqual(config.max_fusion_size, 32)

        # a nested config
        prior = config.triton.cudagraphs
        config.triton.cudagraphs = not prior
        self.assertEqual(config.triton.cudagraphs, not prior)
        self.assertEqual(config.to_dict()["triton.cudagraphs"], not prior)

    def test_save_load(self):
        config.max_fusion_size = 123
        config.triton.cudagraphs = True
        saved1 = config.save_config()
        config.max_fusion_size = 321
        config.triton.cudagraphs = False
        saved2 = config.save_config()

        self.assertEqual(config.max_fusion_size, 321)
        self.assertEqual(config.triton.cudagraphs, False)
        config.load_config(saved1)
        self.assertEqual(config.max_fusion_size, 123)
        self.assertEqual(config.triton.cudagraphs, True)
        config.load_config(saved2)
        self.assertEqual(config.max_fusion_size, 321)
        self.assertEqual(config.triton.cudagraphs, False)

    def test_hasattr(self):
        self.assertTrue(hasattr(config, "max_fusion_size"))
        self.assertFalse(hasattr(config, "missing_name"))

    def test_invalid_names(self):
        self.assertRaises(AttributeError, lambda: config.does_not_exist)
        self.assertRaises(AttributeError, lambda: config.triton.does_not_exist)

        def store1():
            config.does_not_exist = True

        def store2():
            config.triton.does_not_exist = True

        self.assertRaises(AttributeError, store1)
        self.assertRaises(AttributeError, store2)

    def test_patch(self):
        with config.patch(max_fusion_size=456):
            self.assertEqual(config.max_fusion_size, 456)
            with config.patch(max_fusion_size=789):
                self.assertEqual(config.max_fusion_size, 789)
            self.assertEqual(config.max_fusion_size, 456)

        with config.patch({"cpp.threads": 9000, "max_fusion_size": 9001}):
            self.assertEqual(config.cpp.threads, 9000)
            self.assertEqual(config.max_fusion_size, 9001)
            with config.patch("cpp.threads", 8999):
                self.assertEqual(config.cpp.threads, 8999)
            self.assertEqual(config.cpp.threads, 9000)

    def test_log_level_property(self):
        old = dynamo_config.log_level
        try:
            dynamo_config.log_level = logging.CRITICAL
            self.assertEqual(logging.getLogger("torch._dynamo").level, logging.CRITICAL)
        finally:
            dynamo_config.log_level = old

    @unittest.skipIf(not HAS_CPU, "requires C++ compiler")
    def test_compile_api(self):
        # these are mostly checking config processing doesn't blow up with exceptions
        x = torch.randn(8)
        y = dummy_fn(x)
        checks = [
            {},
            {"mode": "default"},
            {"mode": "reduce-overhead"},
            {"mode": "max-autotune"},
            {
                "options": {
                    "max-fusion-size": 128,
                    "unroll_reductions_threshold": 32,
                    "triton.cudagraphs": False,
                }
            },
            {"dynamic": True},
            {"fullgraph": True, "backend": "inductor"},
            {"disable": True},
        ]

        for kwargs in checks:
            torch._dynamo.reset()
            opt_fn = torch.compile(dummy_fn, **kwargs)
            torch.testing.assert_allclose(
                opt_fn(x), y, msg=f"torch.compile(..., **{kwargs!r}) failed"
            )

    def test_compile_api_passes_config(self):
        # ensure configs are actually passed down to inductor
        self.assertRaises(
            torch._dynamo.exc.BackendCompilerFailed,
            lambda: torch.compile(dummy_fn, options={"_raise_error_for_testing": True})(
                torch.randn(10)
            ),
        )

    @torch._dynamo.config.patch(raise_on_backend_change=True)
    def test_inductor_config_changes_warning(self):
        import torch

        @torch.compile
        def a(x):
            return x + 1

        @torch.compile
        def b(x):
            return x + 2

        @torch.compile(mode="max-autotune")
        def c(x):
            return x + 3

        @torch.compile(mode="max-autotune")
        def d(x):
            return x + 4

        # no warning same config
        a(torch.randn(10))
        b(torch.randn(10))
        a(torch.randn(10))
        b(torch.randn(10))

        torch._dynamo.reset()
        # no warning after reset
        c(torch.randn(10))
        c(torch.randn(10))
        d(torch.randn(10))
        d(torch.randn(10))

        self.assertRaises(torch._dynamo.exc.ResetRequired, lambda: a(torch.randn(10)))

        with torch._dynamo.config.patch(
            raise_on_backend_change=False
        ), self.assertWarns(Warning):
            # normally it is just a warning
            a(torch.randn(10))

        # only warn once
        a(torch.randn(10))

<<<<<<< HEAD
=======
    def test_api_options(self):
        reduce_overhead_opts = torch._inductor.list_mode_options("reduce-overhead")
        self.assertEqual(reduce_overhead_opts["triton.cudagraphs"], True)

        max_autotune_opts = torch._inductor.list_mode_options("max-autotune")
        self.assertEqual(max_autotune_opts["epilogue_fusion"], True)
        self.assertEqual(max_autotune_opts["max_autotune"], True)
        self.assertEqual(max_autotune_opts["triton.cudagraphs"], True)

    def test_invalid_backend(self):
        self.assertRaises(
            torch._dynamo.exc.InvalidBackend,
            lambda: torch.compile(dummy_fn, backend="does_not_exist")(torch.randn(10)),
        )

>>>>>>> 688427b5

if __name__ == "__main__":
    run_tests()<|MERGE_RESOLUTION|>--- conflicted
+++ resolved
@@ -177,8 +177,6 @@
         # only warn once
         a(torch.randn(10))
 
-<<<<<<< HEAD
-=======
     def test_api_options(self):
         reduce_overhead_opts = torch._inductor.list_mode_options("reduce-overhead")
         self.assertEqual(reduce_overhead_opts["triton.cudagraphs"], True)
@@ -194,7 +192,6 @@
             lambda: torch.compile(dummy_fn, backend="does_not_exist")(torch.randn(10)),
         )
 
->>>>>>> 688427b5
 
 if __name__ == "__main__":
     run_tests()