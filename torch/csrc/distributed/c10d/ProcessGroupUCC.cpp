#ifdef USE_C10D_UCC

#include <c10d/ProcessGroupUCC.hpp>
#include <c10d/UCCTracing.hpp>
#include <c10d/UCCUtils.hpp>
#include <list>
#include <memory>
#include <unordered_map>
#include <unordered_set>

namespace c10d {

namespace {
constexpr int64_t kBusyWaitMillis = 10;

const std::map<c10::DeviceType, ucc_memory_type_t> ucc_mtype_map = {
    {c10::kCPU, UCC_MEMORY_TYPE_HOST},
    {c10::kCUDA, UCC_MEMORY_TYPE_CUDA},
};

ucc_memory_type_t to_ucc_memType(c10::DeviceType _c10_type) {
  if (ucc_mtype_map.find(_c10_type) != ucc_mtype_map.end())
    return ucc_mtype_map.at(_c10_type);
  else
    return UCC_MEMORY_TYPE_UNKNOWN;
}

const std::map<at::ScalarType, ucc_datatype_t> ucc_dtype_map = {
    {at::kByte, UCC_DT_UINT8},
    {at::kChar, UCC_DT_INT8},
    {at::kHalf, UCC_DT_FLOAT16},
    {at::kBFloat16, UCC_DT_BFLOAT16},
    {at::kDouble, UCC_DT_FLOAT64},
    {at::kFloat, UCC_DT_FLOAT32},
    {at::kInt, UCC_DT_INT32},
    {at::kLong, UCC_DT_INT64},
    {at::kBool, UCC_DT_UINT8},
};

ucc_datatype_t to_ucc_dType(at::Tensor _tensor) {
  if (_tensor.scalar_type() == at::kBool && _tensor.element_size() != 1) {
    TORCH_CHECK(
        false, "Size of Boolean type larger than 1 is not supported in UCC");
  }
  try {
    return ucc_dtype_map.at(_tensor.scalar_type());
  } catch (const std::out_of_range& e) {
    TORCH_CHECK(false, "Not supported data type for UCC");
  }
}

const std::map<ReduceOp, ucc_reduction_op_t> ucc_op_map = {
    {ReduceOp::SUM, UCC_OP_SUM},
    {ReduceOp::PRODUCT, UCC_OP_PROD},
    {ReduceOp::MIN, UCC_OP_MIN},
    {ReduceOp::MAX, UCC_OP_MAX},
    {ReduceOp::BAND, UCC_OP_BAND},
    {ReduceOp::BOR, UCC_OP_BOR},
    {ReduceOp::BXOR, UCC_OP_BXOR},
    {ReduceOp::AVG, UCC_OP_AVG},
};

ucc_reduction_op_t to_ucc_reduceOp(
    const ReduceOp _op,
    const at::ScalarType _dt) {
  if (_dt == at::kBool) {
    if (_op == ReduceOp::SUM) {
      // bitwise or
      return UCC_OP_MAX;
    } else if (_op == ReduceOp::PRODUCT) {
      // bitwise and
      return UCC_OP_MIN;
    } else if (_op == ReduceOp::AVG) {
      TORCH_CHECK(false, "Cannot use ReduceOp.AVG with boolean inputs");
    }
  }

  try {
    return ucc_op_map.at(_op);
  } catch (const std::out_of_range& e) {
    TORCH_CHECK(false, "Not supported ReduceOp for UCC");
  }
}

struct torch_ucc_config_t {
  c10::once_flag flag;
  std::array<bool, 32> blocking_wait;
  bool enable_comms_logger;
  bool use_future;
  // Sharing UCC communicator among multiple PGs to save resource.
  bool shared_comm;
  // Using allgatherv to achieve allgather, without flattening the list of
  // (potentially non-contiguous) tensors.
  bool use_allgatherv;
  bool enable_health_check;
} torch_ucc_config;

std::unordered_map<std::string, std::string> torch_ucc_envs_map = {
    // TORCH_UCC_BLOCKING_WAIT allowed syntax:
    // - TORCH_UCC_BLOCKING_WAIT=none --> blocking wait completely disabled
    // - TORCH_UCC_BLOCKING_WAIT=all --> blocking wait completely enabled
    // - TORCH_UCC_BLOCKING_WAIT=allreduce,send,recv --> blocking wait enabled
    //                                                   on selected operations
    // Supported operations:
    // [allgather,allgather_base,allreduce,alltoall,broadcast,
    //  gather,reduce,reduce_scatter,scatter,send,recv]
    {"TORCH_UCC_BLOCKING_WAIT", "none"},

    {"TORCH_UCC_USE_FUTURE", "1"},
    {"TORCH_UCC_PROFILING_ENABLE", "0"},
    {"TORCH_UCC_SHARED_COMM", "1"},
    {"TORCH_UCC_USE_ALLGATHERV", "0"},
    {"TORCH_UCC_ENABLE_HEALTH_CHECK", "0"},
    {"TORCH_UCC_ENABLE_COMMS_LOGGER", "0"},
};

std::vector<OpType> parse_blocking_wait(std::string op_list_string) {
  const static std::unordered_map<std::string, OpType> str2op = {
      {"allgather", OpType::ALLGATHER},
      {"allgather_base", OpType::_ALLGATHER_BASE},
      {"allreduce", OpType::ALLREDUCE},
      {"alltoall_base", OpType::ALLTOALL_BASE},
      {"broadcast", OpType::BROADCAST},
      {"gather", OpType::GATHER},
      {"reduce", OpType::REDUCE},
      {"reduce_scatter", OpType::REDUCE_SCATTER},
      {"scatter", OpType::SCATTER},
      {"send", OpType::SEND},
      {"recv", OpType::RECV},
  };
  auto op_list = parse_list(op_list_string);
  if (op_list == std::vector<std::string>{"none"}) {
    return {};
  }
  std::vector<OpType> result;
  if (op_list == std::vector<std::string>{"all"}) {
    for (auto entry : str2op) {
      result.push_back(entry.second);
    }
  } else {
    for (auto op_string : op_list) {
      result.push_back(str2op.at(op_string));
    }
  }
  return result;
}

} // namespace

void read_config() {
  // default configuration
  torch_ucc_config.blocking_wait.fill(false);
  torch_ucc_config.use_future = true;
  torch_ucc_config.shared_comm = false;
  torch_ucc_config.use_allgatherv = false;
  torch_ucc_config.enable_health_check = false;
  torch_ucc_config.enable_comms_logger = false;

  // read all torch_ucc env. variables and update the map
  char* env;
  for (auto& torch_ucc_env : torch_ucc_envs_map) {
    env = std::getenv(torch_ucc_env.first.c_str());
    if (env) {
      torch_ucc_envs_map[torch_ucc_env.first] = std::string(env);
    }
  }

  auto blocking_wait_str = torch_ucc_envs_map.at("TORCH_UCC_BLOCKING_WAIT");
  for (auto op : parse_blocking_wait(blocking_wait_str)) {
    torch_ucc_config.blocking_wait[(std::uint8_t)op] = true;
  }

  torch_ucc_config.use_future =
      std::stoi(torch_ucc_envs_map.at("TORCH_UCC_USE_FUTURE"));
  torch_ucc_config.shared_comm =
      std::stoi(torch_ucc_envs_map.at("TORCH_UCC_SHARED_COMM"));
  torch_ucc_config.use_allgatherv =
      std::stoi(torch_ucc_envs_map.at("TORCH_UCC_USE_ALLGATHERV"));
  torch_ucc_config.enable_health_check =
      std::stoi(torch_ucc_envs_map.at("TORCH_UCC_ENABLE_HEALTH_CHECK"));
  torch_ucc_config.enable_comms_logger =
      std::stoi(torch_ucc_envs_map.at("TORCH_UCC_ENABLE_COMMS_LOGGER"));
}

void check_device(c10::Device dev1, c10::Device dev2) {
  if (dev1.is_cuda() && dev2.is_cuda() && dev1 != dev2) {
    throw std::runtime_error("ProcessGroupUCC multidevice is not supported");
  }
}

void check_tensor(const std::vector<at::Tensor>& tensors) {
  if (tensors.size() != 1) {
    throw std::runtime_error(
        "ProcessGroupUCC takes 1 tensor. Got " +
        std::to_string(tensors.size()) + ". ");
  }
  if (!tensors[0].is_contiguous()) {
    throw std::runtime_error(
        "ProcessGroupUCC input tensor has to be contiguous");
  }
  if (tensors[0].is_sparse()) {
    throw std::runtime_error("ProcessGroupUCC input tensor has to be dense");
  }
  // TODO: check cuda case
}

ProcessGroupUCC::WorkUCC::~WorkUCC() {
#ifdef USE_CUDA
  if (fence && ep) {
    std::lock_guard<std::mutex> lock(ep->event_pool_mutex);
    ep->event_pool.push(std::move(fence));
  }
#endif
}

void ProcessGroupUCC::WorkUCC::setException() {
  if (exception() || !entry_) {
    return;
  }
  exception_ = entry_->eptr_;
}

void ProcessGroupUCC::WorkUCC::setAndThrowException() {
  setException();
  if (exception()) {
    std::rethrow_exception(exception());
  }
}

bool ProcessGroupUCC::WorkUCC::isCompleted() {
  if (!entry_) {
    return true;
  }
  setException();
  // status_ <= 0 to avoid listing all possible status codes.  The main thread
  // needs to be unblocked when UCC (in progress thread) returns success (== 0)
  // or any error code (< 0).
  return exception() || entry_->status_ <= 0;
}

bool ProcessGroupUCC::WorkUCC::isSuccess() const {
  if (!entry_) {
    return true;
  }
  return !exception() && entry_->status_ == 0;
}

bool ProcessGroupUCC::WorkUCC::wait(std::chrono::milliseconds /* unused */) {
  if (torch_ucc_config.enable_comms_logger && logger_) {
    logger_->trace_generator->recordComms("wait", (uintptr_t)this, rank_);
  }
#ifdef USE_CUDA
  if (fence && !torch_ucc_config.blocking_wait[(int)opType_]) {
    // block user stream
    setAndThrowException();
    fence->block(at::cuda::getCurrentCUDAStream());
    return true;
  }
#endif
  // wait for complete.  For blocking case, the main thread will be blocked in
  // this loop until the progress thread changes the status of this request.
  // If timeout occurs, UCC will return UCC_ERR_TIMEOUT as the status.  The
  // main thread will throw out the exception then. There is no "abort"
  // function in UCC currently.
  while (!isCompleted())
    ;
  setAndThrowException();
  // manually call profiling end callbacks if they are set,
  // since progress thread does not own WorkUCC
  if (Work::recordFunctionEndCallback_) {
    Work::recordFunctionEndCallback_();
    Work::recordFunctionEndCallback_ = nullptr;
  }
  return true;
}

c10::intrusive_ptr<c10::ivalue::Future> ProcessGroupUCC::WorkUCC::getFuture() {
  return future_;
}

int ProcessGroupUCC::WorkUCC::sourceRank() const {
  if (opType_ != OpType::RECV && opType_ != OpType::RECVANYSOURCE) {
    // Throw an error
    return ProcessGroup::Work::sourceRank();
  }
  return sourceRank_;
}

std::vector<at::Tensor> ProcessGroupUCC::WorkUCC::result() {
  return *outputs_;
}

void ProcessGroupUCC::ProgressEntry::finalize(std::exception_ptr eptr) {
  ucc_status_t status = UCC_OK;

  if (request_ != nullptr) {
    status = request_->status;
    comm_->free_request(request_);
  }
  if (eptr) {
    eptr_ = eptr;
  } else {
    status_ = status;
  }
  if (future_) {
    if (eptr) {
      future_->setError(eptr);
    } else {
      future_->markCompleted(
          c10::IValue(data ? data->dst : std::vector<at::Tensor>()));
    }
  }
}

Comm::Comm(
    const c10::intrusive_ptr<ProcessGroupUCCLogger>& logger_,
    std::shared_ptr<torch_ucc_oob_coll_info_t> oob_,
    c10::Device dev,
    bool is_health_check)
    : logger(logger_),
      oob(oob_),
      ucc_comm(oob, logger),
      finalize_phase(
          is_health_check ? TORCH_UCC_HEALTH_CHECK : TORCH_UCC_FINALIZE),
      cuda_device_index(TORCH_UCC_DEVICE_NOT_SET) {
  if (dev.is_cuda()) {
    cuda_device_index = dev.index();
  }
  stop_progress_loop = false;
  collective_inprogress = false;
  progress_thread = std::thread(&Comm::progress_loop, this);
#ifdef _GNU_SOURCE
  pthread_setname_np(progress_thread.native_handle(), "ucc-progress");
#endif
}

Comm::~Comm() {
  std::unique_lock<std::mutex> lock(mutex);
  queue_consume_cv.wait(
      lock, [&] { return progress_queue.empty() && !collective_inprogress; });
  stop_progress_loop = true;
  lock.unlock();
  queue_produce_cv.notify_all();
  progress_thread.join();
}

std::shared_ptr<Comm> Comm::get_comm(
    uint32_t& id,
    c10::Device dev,
    std::shared_ptr<torch_ucc_oob_coll_info_t> oob,
    const c10::intrusive_ptr<ProcessGroupUCCLogger>& logger,
    bool is_health_check) {
  static std::mutex m;
  static std::weak_ptr<Comm> comm;
  static uint32_t comm_id;

  std::lock_guard<std::mutex> lock(m);
  id = comm_id;

  std::string group_id = "group_id";
  if (is_health_check) {
    group_id = c10::str(dev.type()) + "/" + group_id;
  }

  std::vector<uint8_t> remote_comm_id;
  oob->store->deleteKey(group_id + std::to_string(0));
  if (oob->rank != 0) {
    std::vector<uint8_t> val = std::vector<uint8_t>(
        reinterpret_cast<uint8_t*>(&id),
        reinterpret_cast<uint8_t*>(&id) + sizeof(id));
    oob->store->set(group_id + std::to_string(oob->rank), val);
  } else {
    for (int i = 1; i < oob->size; i++) {
      remote_comm_id = oob->store->get(group_id + std::to_string(i));
      oob->store->deleteKey(group_id + std::to_string(i));
      // Find the highest id.
      id = std::max(id, *(reinterpret_cast<uint32_t*>(remote_comm_id.data())));
    }
    std::vector<uint8_t> val = std::vector<uint8_t>(
        reinterpret_cast<uint8_t*>(&id),
        reinterpret_cast<uint8_t*>(&id) + sizeof(id));
    oob->store->set(group_id + std::to_string(oob->rank), val);
  }
  remote_comm_id = oob->store->get(group_id + std::to_string(0));
  oob->comm_id = *(reinterpret_cast<uint32_t*>(remote_comm_id.data()));
  // Prepare comm_id (static variable) to the next id.
  comm_id = oob->comm_id + 1;

  if (torch_ucc_config.shared_comm) {
    std::shared_ptr<Comm> shared_comm = comm.lock();
    if (!shared_comm) {
      shared_comm = std::make_shared<Comm>(logger, oob, dev, is_health_check);
      comm = shared_comm;
    } else {
      if (dev.is_cuda() && !is_health_check) {
        if ((shared_comm->cuda_device_index != TORCH_UCC_DEVICE_NOT_SET) &&
            (shared_comm->cuda_device_index != dev.index())) {
          TORCH_UCC_LOG_ERROR(
              is_health_check ? TORCH_UCC_HEALTH_CHECK : TORCH_UCC_INIT,
              "ucc communicator was initialized with different cuda device,"
              "multi device is not supported");
          throw std::runtime_error(ucc_status_string(UCC_ERR_NOT_SUPPORTED));
        }
        shared_comm->cuda_device_index = dev.index();
      }
    }
    return shared_comm;
  } else {
    return std::make_shared<Comm>(logger, oob, dev, is_health_check);
  }
}

void Comm::ucc_create_team(
    ucc_team_h& team,
    std::shared_ptr<torch_ucc_oob_coll_info_t> oob) {
  ucc_status_t st;
  ucc_team_params_t team_params;
  team_params.mask = UCC_TEAM_PARAM_FIELD_EP | UCC_TEAM_PARAM_FIELD_EP_RANGE |
      UCC_TEAM_PARAM_FIELD_OOB;
  team_params.oob.allgather = oob_allgather;
  team_params.oob.req_test = oob_allgather_test;
  team_params.oob.req_free = oob_allgather_free;
  team_params.oob.coll_info = oob.get();
  team_params.oob.n_oob_eps = oob->size;
  team_params.oob.oob_ep = oob->rank;
  team_params.ep = oob->rank;
  team_params.ep_range = UCC_COLLECTIVE_EP_RANGE_CONTIG;
  TORCH_UCC_CHECK(
      ucc_team_create_post(&ucc_comm.context, 1, &team_params, &team),
      "failed to post team create");
  do {
    st = ucc_team_create_test(team);
    ucc_context_progress(ucc_comm.context);
  } while (st == UCC_INPROGRESS);
  TORCH_UCC_CHECK(st, "failed to create UCC team");
}

void Comm::ucc_destroy_team(ucc_team_h& team) {
  std::unique_lock<std::mutex> lock(mutex);
  queue_consume_cv.wait(
      lock, [&] { return progress_queue.empty() && !collective_inprogress; });

  ucc_status_t status;
  while (UCC_INPROGRESS == (status = ucc_team_destroy(team))) {
    if (UCC_OK != status) {
      TORCH_UCC_LOG_ERROR(
          finalize_phase,
          c10::str("ucc team destroy error: ", ucc_status_string(status)));
      break;
    }
  }

  lock.unlock();
}

<<<<<<< HEAD
c10::intrusive_ptr<Work> Comm::enqueue_p2p(
    OpType opType,
    ucc_coll_req_h request,
    const char* prof_title) {
  auto work =
      c10::make_intrusive<ProcessGroupUCC::WorkUCC>(opType, prof_title, logger);
  if (torch_ucc_config.use_future) {
    work->future_ = c10::make_intrusive<at::ivalue::Future>(
        c10::ListType::create(c10::TensorType::get()));
  }
  if (request == nullptr) {
    // p2p2 request completed immediately don't save it to progress queue
    // and mark future completed immediately
    if (torch_ucc_config.use_future) {
      work->future_->markCompleted(c10::IValue(std::vector<at::Tensor>()));
    }
    return work;
  }
  auto entry =
      std::make_shared<ProcessGroupUCC::ProgressEntry>(&ucx_comm, request);
  work->entry_ = entry;
  std::unique_lock<std::mutex> lock(mutex);
  progress_queue.push_back(entry);
  lock.unlock();
  queue_produce_cv.notify_one();
  return work;
}

=======
>>>>>>> 02157f62
void Comm::enqueue_collective(
    std::unique_ptr<ProcessGroupUCC::WorkData> data,
    c10::intrusive_ptr<ProcessGroupUCC::WorkUCC> work,
    ucc_coll_args_t& coll,
    ucc_team_h team) {
  ucc_coll_req_h request;
  TORCH_UCC_CHECK(
      ucc_collective_init(&coll, &request, team), "failed to init collective");
  TORCH_UCC_CHECK(ucc_collective_post(request), "failed to post collective");

  auto entry =
      std::make_shared<ProcessGroupUCC::ProgressEntry>(&ucc_comm, request);
  entry->data = std::move(data);
  entry->future_ = work->getFuture();
  work->entry_ = entry;
  std::unique_lock<std::mutex> lock(mutex);
  progress_queue.push_back(entry);
  lock.unlock();
  queue_produce_cv.notify_one();
}

#ifdef USE_CUDA
void Comm::enqueue_cuda_collective(
    std::unique_ptr<ProcessGroupUCC::WorkData> data,
    c10::intrusive_ptr<ProcessGroupUCC::WorkUCC> work,
    ucc_coll_args_t& coll,
    ucc_team_h team,
    ucc_ee_h ee) {
  ucc_coll_req_h request;
  TORCH_UCC_CHECK(
      ucc_collective_init(&coll, &request, team),
      "failed to init cuda collective");
  ucc_ev_t comp_ev, *post_ev;
  comp_ev.ev_type = UCC_EVENT_COMPUTE_COMPLETE;
  comp_ev.ev_context = nullptr;
  comp_ev.ev_context_size = 0;
  comp_ev.req = request;
  TORCH_UCC_CHECK(
      ucc_collective_triggered_post(ee, &comp_ev),
      "failed to post triggered collective");
  ucc_status_t st = ucc_ee_get_event(ee, &post_ev);
  TORCH_CHECK(st == UCC_OK && post_ev->ev_type == UCC_EVENT_COLLECTIVE_POST);
  ucc_ee_ack_event(ee, post_ev);
  auto entry =
      std::make_shared<ProcessGroupUCC::ProgressEntry>(&ucc_comm, request);
  entry->data = std::move(data);
  work->entry_ = entry;
  std::unique_lock<std::mutex> lock(mutex);
  progress_queue.push_back(entry);
  lock.unlock();
  queue_produce_cv.notify_one();
}
#endif

void Comm::progress_loop() {
  std::unique_lock<std::mutex> lock(mutex);
#ifdef USE_CUDA
  bool device_set = false;
#endif
  while (!stop_progress_loop) {
    if (progress_queue.empty()) {
      queue_produce_cv.wait(lock);
      continue;
    }
    collective_inprogress = true;
    auto work = progress_queue.front();
    progress_queue.pop_front();
    lock.unlock();
#ifdef USE_CUDA
    if ((!device_set) && (cuda_device_index != TORCH_UCC_DEVICE_NOT_SET)) {
      c10::cuda::set_device(cuda_device_index);
      device_set = true;
    }
#endif
    std::exception_ptr eptr;
    try {
      while (work->request_->status > 0) {
        ucc_comm.progress();
      }
      if (work->request_->status < 0) {
        eptr = std::make_exception_ptr(
            std::runtime_error(ucc_status_string(work->request_->status)));
        std::string err_log = c10::str(
            "Failed to progress communication", // TODO: report exact op type or
                                                // id?
            ucc_status_string(work->request_->status));
        TORCH_UCC_LOG_ERROR(TORCH_UCC_COLL_PROGRESS, err_log);
      }
    } catch (...) {
      eptr = std::current_exception();
    }
    work->finalize(eptr);
    work = nullptr;
    collective_inprogress = false;
    queue_consume_cv.notify_one();
    lock.lock();
  }
}

ProcessGroupUCC::ProcessGroupUCC(
    const c10::intrusive_ptr<Store>& store,
    int rank,
    int size,
    std::chrono::duration<float> timeout)
    : ProcessGroup(rank, size), timeout_(timeout) {
  c10::call_once(torch_ucc_config.flag, read_config);
  oob = std::make_shared<torch_ucc_oob_coll_info_t>();
  oob->rank = rank;
  oob->size = size;
  oob->store = store;
  comm = nullptr;
  cuda_ee = nullptr;
  static uint32_t id = 0;
  uint32_t pg_id = id++;

  logger = c10::make_intrusive<ProcessGroupUCCLogger>(
      c10::str("[Rank ", rank_, "]", "[ProcessGroupUCC-", pg_id, "]"),
      TORCH_UCC_INIT);
  TORCH_UCC_LOG_INFO(
      TORCH_UCC_INIT,
      c10::str(
          "Created ProcessGroupUCC with ",
          size,
          " ranks, with timeout ",
          timeout_.count(),
          " secs"));
  std::string envs = "";
  for (auto& torch_ucc_env : torch_ucc_envs_map) {
    envs += ("\n\t" + torch_ucc_env.first + "=" + torch_ucc_env.second);
  }
  TORCH_UCC_LOG_INFO(
      TORCH_UCC_INIT,
      c10::str(
          "Successfully read and set ProcessGroupUCC env. variables as followings",
          envs));

  if (torch_ucc_config.enable_health_check) {
    // Perform health check by initializing dummy communicators and destroying
    // them. This will help indicate any UCC/UCX-related issues prior to the
    // first collective. Run it in a separate thread and wait on CV to handle
    // timeouts so that if there are hangs, the main thread can still run
    // correctly.
    runHealthCheck();
  }
  if (torch_ucc_config.enable_comms_logger) {
    logger->initCommsTracer();
  }
}

ProcessGroupUCC::~ProcessGroupUCC() {
  if (torch_ucc_config.enable_comms_logger) {
    logger->flushComms(this->getRank(), this->getSize());
  }
  if (comm) {
    logger->setPhase(TORCH_UCC_FINALIZE);
    comm->ucc_destroy_team(team);
    TORCH_UCC_LOG_INFO(
        TORCH_UCC_FINALIZE, "Successfully destroyed UCC library");
    try {
      if (cuda_ee) {
        ucc_ee_destroy(cuda_ee);
      }
    } catch (std::exception& ex) {
      TORCH_UCC_LOG_INFO(
          TORCH_UCC_FINALIZE,
          c10::str(
              "(~ProcessGroupUCC) Caught error in Store Operation .. ",
              "[",
              ex.what(),
              "]"));
    }
    comm = nullptr;
  }
}

#ifdef USE_CUDA
// Return CUDA device with ordinal given by input rank.
c10::Device getCUDADeviceForRank(int rank) {
  TORCH_CHECK(rank >= 0, "Invalid rank ", rank);
  auto numGPUs = at::cuda::getNumGPUs();
  auto deviceIdx = static_cast<c10::DeviceIndex>(rank % numGPUs);
  return c10::Device(c10::DeviceType::CUDA, deviceIdx);
}
#endif

void ProcessGroupUCC::runHealthCheck() {
  // Run health check in a separate thread and wait on CV to handle timeouts.
  // This design allows us to handle hangs.

  // When size_ is 1, there is no need to do any communication at all.
  if (size_ == 1)
    return;

  struct HealthCheckData {
    std::mutex healthCheckMutex;
    std::condition_variable healthCheckCv;
    bool uccHealthCheckSuccess = false;
    std::exception_ptr healthCheckException;
  } healthCheckData;

  auto t = std::thread([&healthCheckData, this]() {
    std::list<c10::Device> devices{c10::kCPU};
#ifdef USE_CUDA
    c10::cuda::OptionalCUDAGuard gpuGuard;
    if (at::cuda::is_available()) {
      devices.emplace_front(getCUDADeviceForRank(rank_));
    }
#endif
    for (auto device : devices) {
      bool is_last_device = (device == devices.back());
      try {
        auto oob = std::make_shared<torch_ucc_oob_coll_info_t>();
        oob->rank = this->oob->rank;
        oob->size = this->oob->size;
        oob->store = this->oob->store;
        ucc_team_h team = nullptr;
        uint32_t comm_id;
#ifdef USE_CUDA
        if (device.is_cuda()) {
          gpuGuard.set_index(device.index());
        }
#endif
        auto comm = Comm::get_comm(comm_id, device, oob, logger, true);
        comm->ucc_create_team(team, oob);
        comm->ucc_destroy_team(team);
        TORCH_UCC_LOG_INFO(
            TORCH_UCC_HEALTH_CHECK,
            c10::str(
                "UCC library health check succeed for device ",
                c10::DeviceTypeName(device.type())));
        // Mark ucc health check as complete.
        if (is_last_device) {
          std::lock_guard<std::mutex> lk(healthCheckData.healthCheckMutex);
          healthCheckData.uccHealthCheckSuccess = true;
        }

        comm = nullptr;
        oob = nullptr;
        // Notify main thread the health check is complete.
        if (is_last_device) {
          healthCheckData.healthCheckCv.notify_one();
        }
      } catch (const std::exception& e) {
        // Populate exception ptr.
        healthCheckData.healthCheckException = std::current_exception();
        // Unblock waiting main thread which will report exception.
        healthCheckData.healthCheckCv.notify_one();
      } // Unknown exceptions will just cause the program to terminate.
    }
  });
  // We don't need to join the thread, just need to verify health check via the
  // CV. Hence we detach the thread here.
  t.detach(); // NOLINT
  TORCH_UCC_LOG_INFO(
      TORCH_UCC_HEALTH_CHECK,
      c10::str(
          "will wait up to ",
          timeout_.count(),
          " msec for UCC health check to complete."));
  std::unique_lock<std::mutex> lock(healthCheckData.healthCheckMutex);
  healthCheckData.healthCheckCv.wait_for(lock, timeout_, [&healthCheckData]() {
    return healthCheckData.uccHealthCheckSuccess;
  });

  if (healthCheckData.healthCheckException) {
    std::rethrow_exception(healthCheckData.healthCheckException);
  }
  // If there is no exception, the likely culprit is a timeout/hang
  TORCH_CHECK(
      healthCheckData.uccHealthCheckSuccess,
      "ProcessGroupUCC: Health check failure: Failed to initialize UCC on rank ",
      rank_);
}

void ProcessGroupUCC::set_timeout(ucc_coll_args_t& args) {
  args.mask |= UCC_COLL_ARGS_FIELD_FLAGS;
  args.flags |= UCC_COLL_ARGS_FLAG_TIMEOUT;
  args.timeout = timeout_.count();
}

#ifdef USE_CUDA
std::unique_ptr<at::cuda::CUDAEvent> ProcessGroupUCC::getPooledEvent() {
  std::unique_ptr<at::cuda::CUDAEvent> ev;
  std::lock_guard<std::mutex> lock(ep.event_pool_mutex);
  if (ep.event_pool.empty()) {
    ev = std::make_unique<at::cuda::CUDAEvent>();
  } else {
    ev = std::move(ep.event_pool.front());
    ep.event_pool.pop();
  }
  return ev;
}
#endif

template <typename PreProcess, typename PostProcess>
c10::intrusive_ptr<Work> ProcessGroupUCC::collective_post(
    OpType opType,
    PreProcess preproc,
    PostProcess postproc,
    ucc_coll_args_t& coll,
    std::unique_ptr<ProcessGroupUCC::WorkData> data,
    c10::Device dev,
    std::vector<at::Tensor>& inputTensors,
    std::vector<at::Tensor>& outputTensors,
    const char* prof_title) {
  set_timeout(coll);
  auto work =
      c10::make_intrusive<ProcessGroupUCC::WorkUCC>(opType, prof_title, logger);

  if (opType == OpType::RECV) {
    work->sourceRank_ = coll.root;
  }

  RECORD_COMMS_TRACE(
      logger->trace_generator,
      work,
      opType,
      this->getRank(),
      this->getSize(),
      inputTensors,
      outputTensors);

  // Store references to outputs to be used by result
  work->outputs_ = std::make_shared<std::vector<at::Tensor>>(outputTensors);
  switch (dev.type()) {
    case c10::DeviceType::CPU: {
      if (torch_ucc_config.use_future) {
        work->future_ = c10::make_intrusive<at::ivalue::Future>(
            c10::ListType::create(c10::TensorType::get()));
      }
      comm->enqueue_collective(std::move(data), work, coll, team);
      return work;
    }
#ifdef USE_CUDA
    case c10::DeviceType::CUDA: {
      auto cuda_ev = getPooledEvent();
      cuda_ev->record(at::cuda::getCurrentCUDAStream(dev.index()));
      cuda_ev->block(*stream);
      at::cuda::CUDAStreamGuard guard(*stream);
      preproc();
      comm->enqueue_cuda_collective(std::move(data), work, coll, team, cuda_ee);
      postproc();
      cuda_ev->record(*stream);
      work->fence = std::move(cuda_ev);
      work->ep = &ep;
      if (torch_ucc_config.use_future) {
        c10::cuda::CUDAMultiStreamGuard streamGuard(*stream);
        std::vector<c10::Device> devList{dev};
        work->future_ = c10::make_intrusive<at::ivalue::Future>(
            c10::ListType::create(c10::TensorType::get()), devList);
        // Add a callback that runs profiling end callbacks
        if (work->recordFunctionEndCallback_) {
          work->future_->addCallback([work](at::ivalue::Future& /* unused */) {
            work->recordFunctionEndCallback_();
          });
        }

        work->future_->markCompleted(c10::IValue(outputTensors));
      }
      return work;
    }
#endif // #ifdef USE_CUDA
    default: {
      TORCH_UCC_LOG_ERROR(
          TORCH_UCC_COLL_POST, c10::str("unsupported device type ", dev.str()));
      throw std::runtime_error(ucc_status_string(UCC_ERR_NOT_SUPPORTED));
    }
  }
}

c10::intrusive_ptr<Work> ProcessGroupUCC::allgather(
    std::vector<std::vector<at::Tensor>>& outputTensors,
    std::vector<at::Tensor>& inputTensors,
    const AllgatherOptions& /* unused */) {
  auto& tensor = inputTensors[0];
  check_device(tensor.device(), outputTensors[0][0].device());
  initComm(tensor.device());

  if (tensor.device().is_cpu() || torch_ucc_config.use_allgatherv) {
    AllgathervWorkData* data = new AllgathervWorkData(size_);
    for (int i = 0; i < size_; i++) {
      data->recv_lengths[i] = tensor.element_size() * tensor.numel();
      data->recv_offsets[i] = (uint64_t)outputTensors[0][i].data_ptr();
    }
    ucc_coll_args_t coll;
    coll.mask = UCC_COLL_ARGS_FIELD_FLAGS;
    coll.flags =
        UCC_COLL_ARGS_FLAG_COUNT_64BIT | UCC_COLL_ARGS_FLAG_DISPLACEMENTS_64BIT;
    coll.coll_type = UCC_COLL_TYPE_ALLGATHERV;
    coll.src.info.buffer = tensor.data_ptr();
    coll.src.info.count = tensor.element_size() * tensor.numel();
    coll.src.info.datatype = UCC_DT_UINT8;
    coll.src.info.mem_type = to_ucc_memType(tensor.device().type());
    coll.dst.info_v.buffer = nullptr;
    coll.dst.info_v.counts = (ucc_count_t*)data->recv_lengths.data();
    coll.dst.info_v.displacements = (ucc_aint_t*)data->recv_offsets.data();
    coll.dst.info_v.datatype = UCC_DT_UINT8;
    coll.dst.info_v.mem_type =
        to_ucc_memType(outputTensors[0][0].device().type());
    SAVE_TENSORS(inputTensors, data->src);
    SAVE_TENSORS(outputTensors[0], data->dst);

    return collective_post(
        OpType::ALLGATHER,
        []() {},
        []() {},
        coll,
        std::unique_ptr<WorkData>(data),
        tensor.device(),
        inputTensors,
        outputTensors[0],
        "ucc:allgatherv");
  } else {
    WorkData* data = new WorkData();
    std::vector<at::Tensor> flat_output(outputTensors.size());
    for (size_t i = 0; i < outputTensors.size(); i++) {
      TORCH_CHECK(
          outputTensors[i].size() == outputTensors.size() * size_,
          "Tensor output list is not valid for the number of participants");
      flat_output[i] = c10d::newLikeFlat(outputTensors, i);
    }
    SAVE_TENSORS(flat_output, data->flat);
    ucc_coll_args_t coll;
    coll.mask = 0;
    coll.flags = 0;
    coll.coll_type = UCC_COLL_TYPE_ALLGATHER;
    coll.src.info.buffer = tensor.data_ptr();
    coll.src.info.count = tensor.numel();
    coll.src.info.datatype = to_ucc_dType(tensor);
    coll.src.info.mem_type = to_ucc_memType(tensor.device().type());
    coll.dst.info.buffer = flat_output[0].data_ptr();
    coll.dst.info.count = flat_output[0].numel();
    coll.dst.info.datatype = to_ucc_dType(flat_output[0]);
    coll.dst.info.mem_type =
        to_ucc_memType(outputTensors[0][0].device().type());

    auto copy_from_flat = [&] {
      bool asyncCopy = false;
#ifdef USE_CUDA
      bool isCuda = outputTensors[0][0].device().is_cuda();
      ;
#endif
      for (size_t i = 0; i < outputTensors.size(); i++) {
        auto inumel = inputTensors[i].numel();
        for (size_t j = 0; j < outputTensors[i].size(); j++) {
          TORCH_CHECK(
              (outputTensors[i][j].numel() == inumel),
              "Tensor operand counts must be same");
#ifdef USE_CUDA
          if (isCuda) {
            c10::cuda::CUDACachingAllocator::recordStream(
                outputTensors[i][j].storage().data_ptr(), (*stream));
            asyncCopy = true;
          }
#endif
          outputTensors[i][j].copy_(flat_output[i][j], asyncCopy);
        }
      }
    };
    return collective_post(
        OpType::ALLGATHER,
        []() {},
        copy_from_flat,
        coll,
        std::unique_ptr<WorkData>(data),
        tensor.device(),
        inputTensors,
        outputTensors[0],
        "ucc:all_gather");
  }
}

c10::intrusive_ptr<Work> ProcessGroupUCC::_allgather_base(
    at::Tensor& outputTensor,
    at::Tensor& inputTensor,
    const AllgatherOptions& opts) {
  check_tensor({outputTensor});
  check_tensor({inputTensor});
  initComm(outputTensor.device());

  WorkData* data = new WorkData();

  ucc_coll_args_t coll;
  coll.mask = 0;
  coll.flags = 0;
  coll.coll_type = UCC_COLL_TYPE_ALLGATHER;
  coll.src.info.buffer = inputTensor.data_ptr();
  coll.src.info.count = inputTensor.numel();
  coll.src.info.datatype = ucc_dtype_map.at(inputTensor.scalar_type());
  coll.src.info.mem_type = to_ucc_memType(inputTensor.device().type());
  coll.dst.info.buffer = outputTensor.data_ptr();
  coll.dst.info.count = outputTensor.numel();
  coll.dst.info.datatype = ucc_dtype_map.at(outputTensor.scalar_type());
  coll.dst.info.mem_type = to_ucc_memType(outputTensor.device().type());

  std::vector<at::Tensor> inputTensors = {inputTensor};
  std::vector<at::Tensor> outputTensors = {outputTensor};
  SAVE_TENSORS(inputTensors, data->src);
  SAVE_TENSORS(outputTensors, data->dst);

  return collective_post(
      OpType::_ALLGATHER_BASE,
      []() {},
      []() {},
      coll,
      std::unique_ptr<WorkData>(data),
      outputTensor.device(),
      inputTensors,
      outputTensors,
      "ucc:allgather_base");
}

c10::intrusive_ptr<Work> ProcessGroupUCC::allreduce(
    std::vector<at::Tensor>& tensors,
    const AllreduceOptions& opts) {
  check_tensor(tensors);
  auto& tensor = tensors[0];
  initComm(tensor.device());
  WorkData* data = new WorkData();

  ucc_coll_args_t coll;
  coll.mask = UCC_COLL_ARGS_FIELD_FLAGS;
  coll.flags = UCC_COLL_ARGS_FLAG_IN_PLACE;
  coll.coll_type = UCC_COLL_TYPE_ALLREDUCE;
  coll.op = to_ucc_reduceOp(opts.reduceOp, tensor.scalar_type());
  coll.src.info.buffer = nullptr;
  coll.src.info.count = tensor.numel();
  coll.src.info.datatype = to_ucc_dType(tensor);
  coll.src.info.mem_type = to_ucc_memType(tensor.device().type());
  coll.dst.info.buffer = tensor.data_ptr();
  coll.dst.info.count = tensor.numel();
  coll.dst.info.datatype = to_ucc_dType(tensor);
  coll.dst.info.mem_type = to_ucc_memType(tensor.device().type());
  SAVE_TENSORS(tensors, data->dst);
  return collective_post(
      OpType::ALLREDUCE,
      []() {},
      []() {},
      coll,
      std::unique_ptr<WorkData>(data),
      tensor.device(),
      tensors,
      tensors,
      "ucc:allreduce");
}

c10::intrusive_ptr<Work> ProcessGroupUCC::allreduce_coalesced(
    std::vector<at::Tensor>& /* unused */,
    const AllreduceCoalescedOptions& /* unused */) {
  throw std::runtime_error(
      "ProcessGroupUCC does not support allreduce_coalesced");
}

c10::intrusive_ptr<Work> ProcessGroupUCC::alltoall(
    std::vector<at::Tensor>& outputTensors,
    std::vector<at::Tensor>& inputTensors,
    const AllToAllOptions& /* unused */) {
  auto device = outputTensors[0].device();
  for (const auto r : c10::irange(outputTensors.size())) {
    TORCH_CHECK(
        device == outputTensors[r].device() &&
            device == inputTensors[r].device(),
        "Tensors must be on the same device")
  }

  initComm(device);
  ucc_coll_args_t coll;
  AlltoallWorkData* data;
  data = new AlltoallWorkData(size_);

  /* to avoid flatten the tensors, we use alltoallv to achieve Alltoall as
     follow.
      1. store addresses of each tensor directly in displacements, keep buffer
     to nullptr, i.e., 0
      2. convert datatype to UINT8, which is always 1 bytes, to avoid wrong size
     calculation in UCC layer
      3. post Alltoallv
  */
  for (const auto i : c10::irange(size_)) {
    data->send_lengths[i] =
        (uint64_t)(inputTensors[i].element_size() * inputTensors[i].numel());
    data->send_offsets[i] = (uint64_t)inputTensors[i].data_ptr();
    data->recv_lengths[i] =
        (uint64_t)(outputTensors[i].element_size() * outputTensors[i].numel());
    data->recv_offsets[i] = (uint64_t)outputTensors[i].data_ptr();
  }

  coll.mask = UCC_COLL_ARGS_FIELD_FLAGS;
  coll.flags =
      UCC_COLL_ARGS_FLAG_COUNT_64BIT | UCC_COLL_ARGS_FLAG_DISPLACEMENTS_64BIT;
  coll.coll_type = UCC_COLL_TYPE_ALLTOALLV;
  coll.src.info_v.buffer = 0;
  coll.src.info_v.counts = (ucc_count_t*)data->send_lengths.data();
  coll.src.info_v.displacements = (ucc_aint_t*)data->send_offsets.data();
  coll.src.info_v.datatype = UCC_DT_UINT8;
  coll.src.info_v.mem_type = to_ucc_memType(inputTensors[0].device().type());
  coll.dst.info_v.buffer = 0;
  coll.dst.info_v.counts = (ucc_count_t*)data->recv_lengths.data();
  coll.dst.info_v.displacements = (ucc_aint_t*)data->recv_offsets.data();
  coll.dst.info_v.datatype = UCC_DT_UINT8;
  coll.dst.info_v.mem_type = to_ucc_memType(outputTensors[0].device().type());

  SAVE_TENSORS(inputTensors, data->src);
  SAVE_TENSORS(outputTensors, data->dst);

  return collective_post(
      OpType::ALLTOALL,
      []() {},
      []() {},
      coll,
      std::unique_ptr<WorkData>(data),
      device,
      inputTensors,
      outputTensors,
      "ucc:alltoall");
}

c10::intrusive_ptr<Work> ProcessGroupUCC::alltoall_base(
    at::Tensor& outputTensor,
    at::Tensor& inputTensor,
    std::vector<int64_t>& outputSplitSizes,
    std::vector<int64_t>& inputSplitSizes,
    const AllToAllOptions& /* unused */) {
  check_device(inputTensor.device(), outputTensor.device());
  initComm(inputTensor.device());
  ucc_coll_args_t coll;
  AlltoallWorkData* data;

  if ((outputSplitSizes.size() == 0) && (inputSplitSizes.size() == 0)) {
    data = new AlltoallWorkData(0);
    TORCH_CHECK(
        (outputTensor.size(0) % size_ == 0) &&
            (inputTensor.size(0) % size_ == 0),
        "Tensor's dim 0 does not divide equally across group size");
    coll.mask = 0;
    coll.flags = 0;
    coll.coll_type = UCC_COLL_TYPE_ALLTOALL;
    coll.src.info.buffer = inputTensor.data_ptr();
    coll.src.info.count = inputTensor.element_size() * inputTensor.numel();
    coll.src.info.datatype = UCC_DT_UINT8;
    coll.src.info.mem_type = to_ucc_memType(inputTensor.device().type());
    coll.dst.info.buffer = outputTensor.data_ptr();
    coll.dst.info.count = outputTensor.element_size() * outputTensor.numel();
    coll.dst.info.datatype = UCC_DT_UINT8;
    coll.dst.info.mem_type = to_ucc_memType(outputTensor.device().type());
    coll.flags = 0;
  } else {
    data = new AlltoallWorkData(size_);
    c10d::checkSplitSizes(inputSplitSizes, inputTensor, size_);
    c10d::checkSplitSizes(outputSplitSizes, outputTensor, size_);
    computeLengthsAndOffsets(
        outputSplitSizes,
        outputTensor,
        &data->recv_lengths,
        &data->recv_offsets);
    computeLengthsAndOffsets(
        inputSplitSizes, inputTensor, &data->send_lengths, &data->send_offsets);
    coll.mask = UCC_COLL_ARGS_FIELD_FLAGS;
    coll.coll_type = UCC_COLL_TYPE_ALLTOALLV;
    coll.src.info_v.buffer = inputTensor.data_ptr();
    coll.src.info_v.counts = (ucc_count_t*)data->send_lengths.data();
    coll.src.info_v.displacements = (ucc_aint_t*)data->send_offsets.data();
    coll.src.info_v.datatype = to_ucc_dType(inputTensor);
    coll.src.info_v.mem_type = to_ucc_memType(inputTensor.device().type());
    coll.dst.info_v.buffer = outputTensor.data_ptr();
    coll.dst.info_v.counts = (ucc_count_t*)data->recv_lengths.data();
    coll.dst.info_v.displacements = (ucc_aint_t*)data->recv_offsets.data();
    coll.dst.info_v.datatype = to_ucc_dType(outputTensor);
    coll.dst.info_v.mem_type = to_ucc_memType(outputTensor.device().type());
    coll.flags = UCC_COLL_ARGS_FLAG_CONTIG_SRC_BUFFER |
        UCC_COLL_ARGS_FLAG_CONTIG_DST_BUFFER | UCC_COLL_ARGS_FLAG_COUNT_64BIT |
        UCC_COLL_ARGS_FLAG_DISPLACEMENTS_64BIT;

    if (torch_ucc_config.enable_comms_logger) {
      logger->trace_generator->recordOptionalInfo(
          outputSplitSizes, inputSplitSizes);
    }
  }
  std::vector<at::Tensor> inputTensors = {inputTensor};
  std::vector<at::Tensor> outputTensors = {outputTensor};
  SAVE_TENSORS(inputTensors, data->src);
  SAVE_TENSORS(outputTensors, data->dst);

  return collective_post(
      OpType::ALLTOALL_BASE,
      []() {},
      []() {},
      coll,
      std::unique_ptr<WorkData>(data),
      inputTensor.device(),
      inputTensors,
      outputTensors,
      "ucc:alltoall");
}

c10::intrusive_ptr<Work> ProcessGroupUCC::barrier(const BarrierOptions& opts) {
  c10::Device device = c10::Device(c10::DeviceType::CPU);
#ifdef USE_CUDA
  auto numGPUs = c10::cuda::device_count();
  if (!opts.device_ids.empty()) {
    device = c10::Device(c10::DeviceType::CUDA, opts.device_ids.front());
  } else if (comm && comm->cuda_device_index != TORCH_UCC_DEVICE_NOT_SET) {
    device = c10::Device(c10::DeviceType::CUDA, comm->cuda_device_index);
  } else if (numGPUs > 0) {
    int8_t deviceIdx = static_cast<int8_t>(c10::cuda::current_device());
    // if current device is 0, likely the device is not set, use the best guess
    if (0 == (int)deviceIdx) {
      deviceIdx = static_cast<int8_t>(this->getRank() % numGPUs);
    }
    TORCH_UCC_LOG_INFO(
        TORCH_UCC_COLL_POST,
        c10::str(
            "post barrier before specifying any GPU while there are ",
            numGPUs,
            " GPUs available. ",
            "Not clear if GPU barrier is required, using GPU ",
            (int)deviceIdx,
            " to perform barrier. ",
            "Specify device_ids option in barrier() to force ",
            "use of a particular device"));
    device = c10::Device(c10::DeviceType::CUDA, deviceIdx);
  }
#endif
  initComm(device);

  ucc_coll_args_t coll;
  coll.mask = 0;
  coll.flags = 0;
  coll.coll_type = UCC_COLL_TYPE_BARRIER;
  auto dummy_tensor = std::vector<at::Tensor>();
  return collective_post(
      OpType::BARRIER,
      []() {},
      []() {},
      coll,
      nullptr,
      device,
      dummy_tensor,
      dummy_tensor,
      "ucc:barrier");
}

c10::intrusive_ptr<Work> ProcessGroupUCC::broadcast(
    std::vector<at::Tensor>& tensors,
    const BroadcastOptions& opts) {
  check_tensor(tensors);
  auto& tensor = tensors[0];
  initComm(tensor.device());
  WorkData* data = new WorkData();

  ucc_coll_args_t coll;
  coll.mask = 0;
  coll.flags = 0;
  coll.coll_type = UCC_COLL_TYPE_BCAST;
  coll.src.info.buffer = tensor.data_ptr();
  coll.src.info.count = tensor.numel();
  coll.src.info.datatype = to_ucc_dType(tensor);
  coll.src.info.mem_type = to_ucc_memType(tensor.device().type());
  coll.root = opts.rootRank;
  SAVE_TENSORS(tensors, data->dst);

  if (torch_ucc_config.enable_comms_logger) {
    logger->trace_generator->recordOptionalInfo(opts.rootRank);
  }

  return collective_post(
      OpType::BROADCAST,
      []() {},
      []() {},
      coll,
      std::unique_ptr<WorkData>(data),
      tensor.device(),
      tensors,
      tensors,
      "ucc:broadcast");
}

c10::intrusive_ptr<Work> ProcessGroupUCC::gather(
    std::vector<std::vector<at::Tensor>>& outputTensors,
    std::vector<at::Tensor>& inputTensors,
    const GatherOptions& opts) {
  std::vector<at::Tensor> outputs;
  auto& input = inputTensors[0];
  initComm(input.device());

  AllgathervWorkData* data = new AllgathervWorkData(size_);
  ucc_coll_args_t coll;
  coll.root = opts.rootRank;
  coll.mask = UCC_COLL_ARGS_FIELD_FLAGS;
  coll.flags =
      UCC_COLL_ARGS_FLAG_COUNT_64BIT | UCC_COLL_ARGS_FLAG_DISPLACEMENTS_64BIT;
  coll.coll_type = UCC_COLL_TYPE_GATHERV;

  /* for non-root ranks, only src is valid */
  coll.src.info.buffer = input.data_ptr();
  coll.src.info.count = (uint64_t)(input.element_size() * input.numel());
  coll.src.info.datatype = UCC_DT_UINT8;
  coll.src.info.mem_type = to_ucc_memType(input.device().type());

  if (getRank() == opts.rootRank) {
    if (outputTensors.size() != 1) {
      TORCH_UCC_LOG_ERROR(
          TORCH_UCC_COLL_POST,
          c10::str(
              "gather requires a single-element output list containing a list with ",
              getSize(),
              " tensors."));
    } else if (outputTensors[0].size() != static_cast<size_t>(getSize())) {
      TORCH_UCC_LOG_ERROR(
          TORCH_UCC_COLL_POST,
          c10::str(
              "Incorrect output list size ",
              outputTensors[0].size(),
              ". Output list size should be ",
              getSize(),
              ", same as size of the process group."));
    }
    outputs = outputTensors[0];

    for (int i = 0; i < size_; i++) {
      data->recv_lengths[i] =
          (uint64_t)(outputs[i].element_size() * outputs[i].numel());
      data->recv_offsets[i] = (uint64_t)outputs[i].data_ptr();
    }
    /* use gatherv and store non-contiguous addresses in displacements to avoid
     * flatten outputTensors */
    coll.dst.info_v.buffer = nullptr;
    coll.dst.info_v.counts = (ucc_count_t*)data->recv_lengths.data();
    coll.dst.info_v.displacements = (ucc_aint_t*)data->recv_offsets.data();
    coll.dst.info_v.datatype = UCC_DT_UINT8;
    coll.dst.info_v.mem_type = to_ucc_memType(outputs[0].device().type());

    SAVE_TENSORS(outputs, data->dst);
  } else {
    // for non-root ranks, outputTensors should be an empty list
    if (outputTensors.size() != 0) {
      TORCH_UCC_LOG_ERROR(
          TORCH_UCC_COLL_POST, "requires empty output on non-root");
    }
    outputs = {};
    // append a empty tensor to the list to be used by future mark
    outputs.emplace_back();
  }

  SAVE_TENSORS(inputTensors, data->src);

  return collective_post(
      OpType::GATHER,
      []() {},
      []() {},
      coll,
      std::unique_ptr<WorkData>(data),
      input.device(),
      inputTensors,
      outputs,
      "ucc:gather");
}

c10::intrusive_ptr<Work> ProcessGroupUCC::reduce(
    std::vector<at::Tensor>& tensors,
    const ReduceOptions& opts) {
  check_tensor(tensors);
  auto& tensor = tensors[0];
  initComm(tensor.device());
  WorkData* data = new WorkData();

  ucc_coll_args_t coll;
  coll.mask = UCC_COLL_ARGS_FIELD_FLAGS;
  coll.flags = UCC_COLL_ARGS_FLAG_IN_PLACE;
  coll.coll_type = UCC_COLL_TYPE_REDUCE;
  coll.op = ucc_op_map.at(opts.reduceOp);
  coll.root = opts.rootRank;
  coll.src.info.buffer = tensor.data_ptr();
  coll.src.info.count = tensor.numel();
  coll.src.info.datatype = ucc_dtype_map.at(tensor.scalar_type());
  coll.src.info.mem_type = to_ucc_memType(tensor.device().type());
  coll.dst.info.buffer = tensor.data_ptr();
  coll.dst.info.count = tensor.numel();
  coll.dst.info.datatype = ucc_dtype_map.at(tensor.scalar_type());
  coll.dst.info.mem_type = to_ucc_memType(tensor.device().type());
  SAVE_TENSORS(tensors, data->dst);
  return collective_post(
      OpType::REDUCE,
      []() {},
      []() {},
      coll,
      std::unique_ptr<WorkData>(data),
      tensor.device(),
      tensors,
      tensors,
      "ucc:reduce");
}

c10::intrusive_ptr<Work> ProcessGroupUCC::reduce_scatter(
    std::vector<at::Tensor>& outputTensors,
    std::vector<std::vector<at::Tensor>>& inputTensors,
    const ReduceScatterOptions& opts) {
  TORCH_CHECK(
      (outputTensors.size() == inputTensors.size()),
      "Tensor input/output list for reduce_scatter must have same size");
  check_tensor(outputTensors);
  check_device(inputTensors[0][0].device(), outputTensors[0].device());
  initComm(inputTensors[0][0].device());
  auto data = std::make_unique<WorkData>();
  std::vector<at::Tensor> flat_input(inputTensors.size());
  for (size_t i = 0; i < inputTensors.size(); i++) {
    TORCH_CHECK(
        inputTensors[i].size() == inputTensors.size() * size_,
        "Tensor input list is not valid for the number of participants");
    flat_input[i] = c10d::newLikeFlat(inputTensors, i);
  }
  SAVE_TENSORS(flat_input, data->flat);
  check_tensor(flat_input);
  ucc_coll_args_t coll;
  coll.mask = 0;
  coll.flags = 0;
  coll.coll_type = UCC_COLL_TYPE_REDUCE_SCATTER;
  coll.op = to_ucc_reduceOp(opts.reduceOp, flat_input[0].scalar_type());

  coll.src.info.buffer = flat_input[0].data_ptr();
  coll.src.info.count = flat_input[0].numel();
  coll.src.info.datatype = to_ucc_dType(flat_input[0]);
  coll.src.info.mem_type = to_ucc_memType(flat_input[0].device().type());
  coll.dst.info.buffer = outputTensors[0].data_ptr();
  coll.dst.info.count = outputTensors[0].numel();
  coll.dst.info.datatype = to_ucc_dType(outputTensors[0]);
  coll.dst.info.mem_type = to_ucc_memType(outputTensors[0].device().type());

  SAVE_TENSORS(inputTensors[0], data->src);
  SAVE_TENSORS(outputTensors, data->dst);

  auto copy_to_flat = [&] {
    bool asyncCopy = false;
    auto isize = inputTensors.size();
#ifdef USE_CUDA
    bool isCuda = inputTensors[0][0].device().is_cuda();
#endif
    for (size_t i = 0; i < isize; i++) {
      auto onumel = outputTensors[i].numel();
      for (size_t j = 0; j < inputTensors[i].size(); j++) {
        TORCH_CHECK(
            (inputTensors[i][j].numel() == onumel),
            "Tensor operand counts must be same");
#ifdef USE_CUDA
        if (isCuda) {
          c10::cuda::CUDACachingAllocator::recordStream(
              inputTensors[i][j].storage().data_ptr(), (*stream));
          asyncCopy = true;
        }
#endif
        flat_input[i][j].copy_(inputTensors[i][j], asyncCopy);
      }
    }
  };

  return collective_post(
      OpType::REDUCE_SCATTER,
      copy_to_flat,
      []() {},
      coll,
      std::move(data),
      inputTensors[0][0].device(),
      inputTensors[0],
      outputTensors,
      "ucc:reduce_scatter");
}

c10::intrusive_ptr<Work> ProcessGroupUCC::scatter(
    std::vector<at::Tensor>& outputTensors,
    std::vector<std::vector<at::Tensor>>& inputTensors,
    const ScatterOptions& opts) {
  auto& tensor = outputTensors[0];
  initComm(tensor.device());

  ScattervWorkData* data = new ScattervWorkData(size_);
  ucc_coll_args_t coll;
  coll.root = opts.rootRank;
  coll.mask = UCC_COLL_ARGS_FIELD_FLAGS;
  coll.flags =
      UCC_COLL_ARGS_FLAG_COUNT_64BIT | UCC_COLL_ARGS_FLAG_DISPLACEMENTS_64BIT;
  coll.coll_type = UCC_COLL_TYPE_SCATTERV;

  if (getRank() == opts.rootRank) {
    /* src is only valid at non-root rank */
    if (inputTensors.size() != 1) {
      TORCH_UCC_LOG_ERROR(
          TORCH_UCC_COLL_POST,
          c10::str(
              "gather requires a single-element output list containing a list with ",
              getSize(),
              " tensors."));
    } else if (inputTensors[0].size() != static_cast<size_t>(getSize())) {
      TORCH_UCC_LOG_ERROR(
          TORCH_UCC_COLL_POST,
          c10::str(
              "Incorrect output list size ",
              inputTensors[0].size(),
              ". Output list size should be ",
              getSize(),
              ", same as size of the process group."));
    }

    for (int i = 0; i < size_; i++) {
      data->send_lengths[i] = (uint64_t)tensor.element_size() * tensor.numel();
      data->send_offsets[i] = (uint64_t)inputTensors[0][i].data_ptr();
    }
    /* use scatter and store non-contiguous addresses in displacements to avoid
     * flatten inputTensors */
    coll.src.info_v.buffer = nullptr;
    coll.src.info_v.counts = (ucc_count_t*)data->send_lengths.data();
    coll.src.info_v.displacements = (ucc_aint_t*)data->send_offsets.data();
    coll.src.info_v.datatype = UCC_DT_UINT8;
    coll.src.info_v.mem_type =
        to_ucc_memType(inputTensors[0][0].device().type());

    SAVE_TENSORS(inputTensors[0], data->src);
  } else {
    // for non-root ranks, inputTensors should be an empty list
    if (inputTensors.size() != 0) {
      TORCH_UCC_LOG_ERROR(
          TORCH_UCC_COLL_POST, "requires empty output on non-root");
    }
  }

  coll.dst.info.buffer = tensor.data_ptr();
  coll.dst.info.count = (uint64_t)tensor.element_size() * tensor.numel();
  coll.dst.info.datatype = UCC_DT_UINT8;
  coll.dst.info.mem_type = to_ucc_memType(tensor.device().type());
  SAVE_TENSORS(outputTensors, data->dst);

  return collective_post(
      OpType::SCATTER,
      []() {},
      []() {},
      coll,
      std::unique_ptr<WorkData>(data),
      tensor.device(),
      inputTensors[0],
      outputTensors,
      "ucc:scatter");
}

c10::intrusive_ptr<Work> ProcessGroupUCC::send(
    std::vector<at::Tensor>& tensors,
    int dstRank,
    int tag) {
  check_tensor(tensors);
  auto& tensor = tensors[0];
  initComm(tensor.device());

  WorkData* data = new WorkData();
  ucc_coll_args_t coll;
  coll.tag = tag;
  coll.mask = UCC_COLL_ARGS_FIELD_ACTIVE_SET | UCC_COLL_ARGS_FIELD_TAG;
  coll.flags = 0;
  coll.coll_type = UCC_COLL_TYPE_BCAST;
  coll.src.info.buffer = tensor.data_ptr();
  coll.src.info.count = tensor.numel();
  coll.src.info.datatype = to_ucc_dType(tensor);
  coll.src.info.mem_type = to_ucc_memType(tensor.device().type());
  coll.root = getRank();

  coll.active_set.size = 2;
  coll.active_set.start = getRank();
  coll.active_set.stride = dstRank - getRank();
  SAVE_TENSORS(tensors, data->dst);

  return collective_post(
      OpType::SEND,
      []() {},
      []() {},
      coll,
      std::unique_ptr<WorkData>(data),
      tensor.device(),
      tensors,
      tensors,
      "ucc:send");
}

c10::intrusive_ptr<Work> ProcessGroupUCC::recv(
    std::vector<at::Tensor>& tensors,
    int srcRank,
    int tag) {
  check_tensor(tensors);
  auto& tensor = tensors[0];
  initComm(tensor.device());

  WorkData* data = new WorkData();
  ucc_coll_args_t coll;
  coll.tag = tag;
  coll.mask = UCC_COLL_ARGS_FIELD_ACTIVE_SET | UCC_COLL_ARGS_FIELD_TAG;
  coll.flags = 0;
  coll.coll_type = UCC_COLL_TYPE_BCAST;
  coll.src.info.buffer = tensor.data_ptr();
  coll.src.info.count = tensor.numel();
  coll.src.info.datatype = to_ucc_dType(tensor);
  coll.src.info.mem_type = to_ucc_memType(tensor.device().type());
  coll.root = srcRank;

  coll.active_set.size = 2;
  coll.active_set.start = srcRank;
  coll.active_set.stride = getRank() - srcRank;
  SAVE_TENSORS(tensors, data->dst);

  return collective_post(
      OpType::RECV,
      []() {},
      []() {},
      coll,
      std::unique_ptr<WorkData>(data),
      tensor.device(),
      tensors,
      tensors,
      "ucc:recv");
<<<<<<< HEAD
#else
  ucp_tag_t ucp_tag, ucp_tag_mask;
  TORCH_UCX_MAKE_RECV_TAG(ucp_tag, ucp_tag_mask, tag, srcRank, comm_id);
  ucc_coll_req_h request = comm->recv_nb(
      tensor.data_ptr(),
      to_ucs_memType(tensor.device().type()),
      tensor.numel() * tensor.element_size(),
      ucp_tag,
      ucp_tag_mask);

  auto work = comm->enqueue_p2p(OpType::RECV, request, "ucc:recv");
  // TODO: record src, dst ranks and tag
  RECORD_COMMS_TRACE(
      logger->trace_generator,
      work,
      OpType::RECV,
      this->getRank(),
      this->getSize(),
      tensors,
      tensors);
  return work;
#endif
}

c10::intrusive_ptr<Work> ProcessGroupUCC::recvAnysource(
    std::vector<at::Tensor>& tensors,
    int tag) {
  check_tensor(tensors);
  auto& tensor = tensors[0];
  initComm(tensor.device());

  ucp_tag_t ucp_tag, ucp_tag_mask;
  TORCH_UCX_MAKE_RECV_TAG(
      ucp_tag, ucp_tag_mask, tag, TORCH_UCX_ANY_SOURCE, comm_id);
  ucc_coll_req_h request = comm->recv_nb(
      tensor.data_ptr(),
      to_ucs_memType(tensor.device().type()),
      tensor.numel() * tensor.element_size(),
      ucp_tag,
      ucp_tag_mask);

  auto work = comm->enqueue_p2p(OpType::RECVANYSOURCE, request, "ucc:recv");
  // TODO: record dst rank and tag
  RECORD_COMMS_TRACE(
      logger->trace_generator,
      work,
      OpType::RECVANYSOURCE,
      this->getRank(),
      this->getSize(),
      tensors,
      tensors);
  return work;
=======
>>>>>>> 02157f62
}

c10::intrusive_ptr<ProcessGroup> ProcessGroupUCC::createProcessGroupUCC(
    const c10::intrusive_ptr<::c10d::Store>& store,
    int rank,
    int size,
    const std::chrono::duration<float>& timeout) {
  return c10::make_intrusive<ProcessGroupUCC>(store, rank, size, timeout);
}

void ProcessGroupUCC::initComm(c10::Device dev) {
  if (!comm) {
#ifdef USE_CUDA
    if (dev.is_cuda()) {
      c10::cuda::set_device(dev.index());
    }
#endif
    comm = Comm::get_comm(comm_id, dev, oob, logger);
    TORCH_UCC_LOG_INFO(TORCH_UCC_INIT, "Successfully initialized UCX library");
    comm->ucc_create_team(team, oob);
    TORCH_UCC_LOG_INFO(TORCH_UCC_INIT, "Successfully initialized UCC library");
    logger->setPhase(TORCH_UCC_READY);
  } else {
    if (dev.is_cuda()) {
      if ((comm->cuda_device_index != TORCH_UCC_DEVICE_NOT_SET) &&
          (comm->cuda_device_index != dev.index())) {
        TORCH_UCC_LOG_ERROR(
            TORCH_UCC_INIT,
            "ucc communicator was initialized with different cuda device,"
            "multi device is not supported");
        throw std::runtime_error(ucc_status_string(UCC_ERR_NOT_SUPPORTED));
      }
      comm->cuda_device_index = dev.index();
    }
  }
#ifdef USE_CUDA
  // Create UCC execution engine.
  if (!cuda_ee && dev.is_cuda()) {
    stream = std::make_unique<at::cuda::CUDAStream>(
        at::cuda::getStreamFromPool(true, dev.index()));
    ucc_ee_params_t params;
    params.ee_type = UCC_EE_CUDA_STREAM;
    params.ee_context = (void*)stream->stream();
    params.ee_context_size = sizeof(cudaStream_t);
    TORCH_UCC_CHECK(
        ucc_ee_create(team, &params, &cuda_ee),
        "failed to create UCC execution engine");
  }
#endif
}

} // namespace c10d

#endif // USE_C10D_UCC<|MERGE_RESOLUTION|>--- conflicted
+++ resolved
@@ -453,37 +453,6 @@
   lock.unlock();
 }
 
-<<<<<<< HEAD
-c10::intrusive_ptr<Work> Comm::enqueue_p2p(
-    OpType opType,
-    ucc_coll_req_h request,
-    const char* prof_title) {
-  auto work =
-      c10::make_intrusive<ProcessGroupUCC::WorkUCC>(opType, prof_title, logger);
-  if (torch_ucc_config.use_future) {
-    work->future_ = c10::make_intrusive<at::ivalue::Future>(
-        c10::ListType::create(c10::TensorType::get()));
-  }
-  if (request == nullptr) {
-    // p2p2 request completed immediately don't save it to progress queue
-    // and mark future completed immediately
-    if (torch_ucc_config.use_future) {
-      work->future_->markCompleted(c10::IValue(std::vector<at::Tensor>()));
-    }
-    return work;
-  }
-  auto entry =
-      std::make_shared<ProcessGroupUCC::ProgressEntry>(&ucx_comm, request);
-  work->entry_ = entry;
-  std::unique_lock<std::mutex> lock(mutex);
-  progress_queue.push_back(entry);
-  lock.unlock();
-  queue_produce_cv.notify_one();
-  return work;
-}
-
-=======
->>>>>>> 02157f62
 void Comm::enqueue_collective(
     std::unique_ptr<ProcessGroupUCC::WorkData> data,
     c10::intrusive_ptr<ProcessGroupUCC::WorkUCC> work,
@@ -1598,61 +1567,6 @@
       tensors,
       tensors,
       "ucc:recv");
-<<<<<<< HEAD
-#else
-  ucp_tag_t ucp_tag, ucp_tag_mask;
-  TORCH_UCX_MAKE_RECV_TAG(ucp_tag, ucp_tag_mask, tag, srcRank, comm_id);
-  ucc_coll_req_h request = comm->recv_nb(
-      tensor.data_ptr(),
-      to_ucs_memType(tensor.device().type()),
-      tensor.numel() * tensor.element_size(),
-      ucp_tag,
-      ucp_tag_mask);
-
-  auto work = comm->enqueue_p2p(OpType::RECV, request, "ucc:recv");
-  // TODO: record src, dst ranks and tag
-  RECORD_COMMS_TRACE(
-      logger->trace_generator,
-      work,
-      OpType::RECV,
-      this->getRank(),
-      this->getSize(),
-      tensors,
-      tensors);
-  return work;
-#endif
-}
-
-c10::intrusive_ptr<Work> ProcessGroupUCC::recvAnysource(
-    std::vector<at::Tensor>& tensors,
-    int tag) {
-  check_tensor(tensors);
-  auto& tensor = tensors[0];
-  initComm(tensor.device());
-
-  ucp_tag_t ucp_tag, ucp_tag_mask;
-  TORCH_UCX_MAKE_RECV_TAG(
-      ucp_tag, ucp_tag_mask, tag, TORCH_UCX_ANY_SOURCE, comm_id);
-  ucc_coll_req_h request = comm->recv_nb(
-      tensor.data_ptr(),
-      to_ucs_memType(tensor.device().type()),
-      tensor.numel() * tensor.element_size(),
-      ucp_tag,
-      ucp_tag_mask);
-
-  auto work = comm->enqueue_p2p(OpType::RECVANYSOURCE, request, "ucc:recv");
-  // TODO: record dst rank and tag
-  RECORD_COMMS_TRACE(
-      logger->trace_generator,
-      work,
-      OpType::RECVANYSOURCE,
-      this->getRank(),
-      this->getSize(),
-      tensors,
-      tensors);
-  return work;
-=======
->>>>>>> 02157f62
 }
 
 c10::intrusive_ptr<ProcessGroup> ProcessGroupUCC::createProcessGroupUCC(
