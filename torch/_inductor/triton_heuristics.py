--- conflicted
+++ resolved
@@ -41,7 +41,7 @@
     KernelInterface = object
     triton = None
 
-DEBUG = False
+DEBUG = True
 
 class CachingAutotuner(KernelInterface):
     """
@@ -183,6 +183,9 @@
             launcher: self.bench(launcher, *cloned_args, **kwargs)[0]
             for launcher in self.launchers
         }
+        if DEBUG:
+            for k, v in timings.items():
+                print(f"{k.config}: {v}")
         return timings
 
     def coordinate_descent_tuning(self, launcher, *args, **kwargs):
@@ -645,9 +648,6 @@
     bs = max(256, min(numel // 128, 1024))
 
     if len(size_hints) == 1:
-<<<<<<< HEAD
-        return cached_autotune([triton_config(size_hints, bs)], meta=meta, filename=filename)
-=======
         configs = [triton_config(size_hints, bs)]
         if config.max_autotune:
             configs.extend([
@@ -655,7 +655,6 @@
                 Config({"XBLOCK": 256}, num_warps=8, num_stages=1),
             ])
         return cached_autotune(configs, meta=meta, filename=filename)
->>>>>>> 4db84eae
     if len(size_hints) == 2:
         if (
             not config.triton.autotune_pointwise or tile_hint == TileHint.SQUARE
