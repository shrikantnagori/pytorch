import builtins
import copy
import functools
import hashlib
import inspect
import json
import logging
import operator
import os
import os.path
import re
import threading
from typing import List

import torch
from torch._dynamo.utils import dynamo_timed

from .. import config
from ..codecache import cache_dir
from ..ir import ReductionHint, TileHint
from ..utils import (
    ceildiv,
    conditional_product,
    create_bandwidth_info_str,
    do_bench,
    get_num_bytes,
    has_triton,
    next_power_of_2,
)
<<<<<<< HEAD
from ..virtualized import V
from .conv_perf_model import (
    early_config_prune as conv_early_config_prune,
    estimate_conv_time,
)
=======

>>>>>>> b469d17b

log = logging.getLogger(__name__)

if has_triton():
    import triton
    from triton import Config
    from triton.runtime.jit import get_cuda_stream, KernelInterface
else:
    Config = object
    get_cuda_stream = None
    KernelInterface = object
    triton = None


class CachingAutotuner(KernelInterface):
    """
    Simplified version of Triton autotuner that has no invalidation
    key and caches the best config to disk to improve cold start times.
    Unlike the main triton Autotuner, this version can precompile all
    configs, and does not rely on the Triton JIT.
    """

    def __init__(self, fn, meta, configs, save_cache_hook, mutated_arg_names):
        super().__init__()
        self.fn = fn
        self.meta = meta
        self.save_cache_hook = save_cache_hook
        self.mutated_arg_names = mutated_arg_names
        self.configs = configs
        self.launchers = []
        self.lock = threading.Lock()
        if os.getenv("TRITON_CACHE_DIR") is None:
            os.environ["TRITON_CACHE_DIR"] = os.path.join(
                cache_dir(),
                "triton",
                str(self.meta.get("device", 0)),
            )

    def precompile(self, warm_cache_only_with_cc=None):
        with self.lock:
            if self.launchers:
                return
            self.launchers = [
                self._precompile_config(c, warm_cache_only_with_cc)
                for c in self.configs
            ]
            self.configs = None

    def _precompile_config(self, cfg: Config, warm_cache_only_with_cc: int):
        """Ahead of time compile a given autotuner config."""
        compile_meta = copy.deepcopy(self.meta)
        for k, v in cfg.kwargs.items():
            compile_meta["constants"][self.fn.arg_names.index(k)] = v
        compile_meta["num_warps"] = cfg.num_warps
        compile_meta["num_stages"] = cfg.num_stages
        if warm_cache_only_with_cc:
            triton.compile(
                self.fn,
                warm_cache_only=True,
                cc=warm_cache_only_with_cc,
                **compile_meta,
            )
            return

        # load binary to the correct device
        with torch.cuda.device(compile_meta["device"]):
            # need to initialize context
            torch.cuda.synchronize(torch.cuda.current_device())
            binary = triton.compile(
                self.fn,
                **compile_meta,
            )

        call_args = [
            arg
            for i, arg in enumerate(self.fn.arg_names)
            if i not in self.fn.constexprs
        ]
        def_args = list(self.fn.arg_names)
        while def_args and def_args[-1] in cfg.kwargs:
            def_args.pop()

        scope = {
            "grid_meta": cfg.kwargs,
            "bin": binary,
            "torch": torch,
            "set_device": torch.cuda.set_device,
            "current_device": torch.cuda.current_device,
        }
        exec(
            f"""
            def launcher({', '.join(def_args)}, grid, stream):
                if callable(grid):
                    grid_0, grid_1, grid_2 = grid(grid_meta)
                else:
                    grid_0, grid_1, grid_2 = grid
                bin.c_wrapper(grid_0, grid_1, grid_2, bin.num_warps, bin.shared,
                            stream, bin.cu_function, None, None, None,
                            {', '.join(call_args)})
            """.lstrip(),
            scope,
        )

        launcher = scope["launcher"]
        launcher.config = cfg

        binary._init_handles()
        launcher.n_regs = getattr(binary, "n_regs", None)
        launcher.n_spills = getattr(binary, "n_spills", None)
        launcher.shared = getattr(binary, "shared", None)
        if getattr(V.graph, "aot_mode", False):
            launcher.kernel_name = self.fn.__name__
            launcher.bin = binary

        return launcher

    def bench(self, launcher, *args, grid):
        """Measure the performance of a given launcher"""
        stream = get_cuda_stream(torch.cuda.current_device())

        def kernel_call():
            if launcher.config.pre_hook is not None:
                launcher.config.pre_hook(
                    {**zip(self.arg_names, args), **launcher.config.kwargs}
                )
            launcher(
                *args,
                grid=grid,
                stream=stream,
            )

        return do_bench(kernel_call, rep=40, fast_flush=True)

    @dynamo_timed
    def benchmark_all_configs(self, *args, **kwargs):
        from ..compile_fx import clone_preserve_strides

        # clone inplace buffers to avoid autotune contaminating them if
        # the kernel does in-place stores. avoid cloning other buffers because
        # it leads to increase memory use
        cloned_args = []
        for i, arg in enumerate(args):
            if self.fn.arg_names[i] in self.mutated_arg_names:
                assert isinstance(arg, torch.Tensor)
                cloned_args.append(clone_preserve_strides(arg))
            else:
                cloned_args.append(arg)

        timings = {
            launcher: self.bench(launcher, *cloned_args, **kwargs)[0]
            for launcher in self.launchers
        }
        return timings

    def autotune_to_one_config(self, *args, **kwargs):
        """Do the actual autotuning"""
        timings = self.benchmark_all_configs(*args, **kwargs)
        self.launchers = [builtins.min(timings, key=timings.get)]
        if self.save_cache_hook:
            self.save_cache_hook(self.launchers[0].config)

    def run(self, *args, grid, stream):
        if len(self.launchers) != 1:
            if len(self.launchers) == 0:
                self.precompile()
            if len(self.launchers) > 1:
                self.autotune_to_one_config(*args, grid=grid)

        (launcher,) = self.launchers

        if getattr(V.graph, "aot_mode", False):
            if callable(grid):
                grid_0, grid_1, grid_2 = grid(launcher.config.kwargs)
            else:
                grid_0, grid_1, grid_2 = grid

            with open(f"{launcher.kernel_name}.mangled", "w") as f:
                f.write(launcher.bin.metadata["name"])
            with open(f"{launcher.kernel_name}.param", "w") as f:
                f.write(
                    f"{grid_0}, {grid_1}, {grid_2}, {launcher.bin.num_warps}, {launcher.bin.shared}"
                )
            with open(f"{launcher.kernel_name}.cubin", "wb") as f:
                f.write(launcher.bin.asm["cubin"])

        if launcher.config.pre_hook is not None:
            launcher.config.pre_hook(
                {**zip(self.arg_names, args), **launcher.config.kwargs}
            )
        return launcher(
            *args,
            grid=grid,
            stream=stream,
        )


def _find_names(obj):
    import gc
    import inspect

    frame = inspect.currentframe()
    for frame in iter(lambda: frame.f_back, None):
        frame.f_locals
    obj_names = []
    for referrer in gc.get_referrers(obj):
        if isinstance(referrer, dict):
            for k, v in referrer.items():
                if v is obj:
                    obj_names.append(k)
    return obj_names


collected_calls = []


def start_graph():
    collected_calls.clear()


def end_graph():
    if len(collected_calls) == 0:
        return
    overall_time = sum(call[0] for call in collected_calls)
    overall_gb = sum(call[1] for call in collected_calls)
    cur_file = inspect.stack()[1].filename
    print(f"SUMMARY ({cur_file})")
    print(
        f"{overall_time:.2f}ms   \t {overall_gb:.2f} GB\t {overall_gb/(overall_time/1e3):.2f}GB/s"
    )
    print()


class DebugAutotuner(CachingAutotuner):
    def __init__(self, *args, regex_filter="", **kwargs):
        self.regex_filter = regex_filter
        super().__init__(*args, **kwargs)

    def run(self, *args, grid, stream):
        possible_names = _find_names(self)
        kernel_name = f"{max(possible_names, key=lambda x: len(x))}"
        if not re.match(self.regex_filter, kernel_name):
            return
        super().run(*args, grid=grid, stream=stream)
        (launcher,) = self.launchers

        ms = self.bench(launcher, *args, grid=grid)[0]
        num_in_out_ptrs = len(
            [
                arg_name
                for arg_name in self.fn.arg_names
                if arg_name.startswith("in_out_ptr")
            ]
        )
        num_gb = get_num_bytes(*args, num_in_out_args=num_in_out_ptrs) / 1e9
        gb_per_s = num_gb / (ms / 1e3)

        collected_calls.append((ms, num_gb, gb_per_s, kernel_name)),
        print(
            create_bandwidth_info_str(ms, num_gb, gb_per_s, suffix=f" \t {kernel_name}")
        )


def hash_configs(configs: List[Config]):
    """
    Hash used to check for changes in configurations
    """
    hasher = hashlib.sha256()
    for cfg in configs:
        hasher.update(
            f"{sorted(cfg.kwargs.items())} {cfg.num_warps} {cfg.num_stages}\n".encode(
                "utf-8"
            )
        )
    return hasher.hexdigest()


def load_cached_autotuning(
    cache_filename: str, configs_hash: str, configs: List[Config]
):
    """
    Read a cached autotuning result from disk
    """
    if not os.path.exists(cache_filename):
        return None

    with open(cache_filename, "r") as fd:
        best_config = json.loads(fd.read())
    if best_config.get("configs_hash") != configs_hash:
        return None

    matching_configs = [
        cfg
        for cfg in configs
        if all(val == best_config.get(key) for key, val in cfg.kwargs.items())
    ]
    if len(matching_configs) != 1:
        return None

    return matching_configs[0]


def cached_autotune(
    configs: List[Config],
    meta,
    filename=None,
):
    """
    A copy of triton.autotune that calls our subclass.  Our subclass
    has additional debugging, error handling, and on-disk caching.
    """
    configs = unique_configs(configs)
    assert len(configs) == 1 or filename

    # The autotune cache will simply replace the list of candidate configs with
    # the best config cached. We don't want that when we benchmark triton kernels.
    # We need the perf for each of the candidate config instead.
    cache_autotune_result = not config.benchmark_kernel

    # on disk caching logic
    if cache_autotune_result and filename is not None and len(configs) > 1:
        cache_filename = os.path.splitext(filename)[0] + ".best_config"
        configs_hash = hash_configs(configs)
        best_config = load_cached_autotuning(cache_filename, configs_hash, configs)
        if best_config:
            configs = [best_config]

        def save_cache_hook(cfg):
            with open(cache_filename, "w") as fd:
                fd.write(json.dumps({**cfg.kwargs, "configs_hash": configs_hash}))

    else:
        save_cache_hook = None

    mutated_arg_names = meta.pop("mutated_arg_names", ())

    def decorator(fn):
        if config.profile_bandwidth:
            return DebugAutotuner(
                fn,
                meta=meta,
                regex_filter=config.profile_bandwidth_regex,
                configs=configs,
                save_cache_hook=save_cache_hook,
                mutated_arg_names=mutated_arg_names,
            )
        return CachingAutotuner(
            fn,
            meta=meta,
            configs=configs,
            save_cache_hook=save_cache_hook,
            mutated_arg_names=mutated_arg_names,
        )

    return decorator


def unique_configs(configs: List[Config]):
    """Remove duplicate configurations"""
    seen = set()
    pruned_configs = []
    for cfg in configs:
        key = tuple(cfg.kwargs.items())
        if key not in seen:
            seen.add(key)
            pruned_configs.append(cfg)
    return pruned_configs


def check_config(cfg, *, xnumel=None, ynumel=None, znumel=None):
    for numel, label in zip((xnumel, ynumel, znumel), "XYZ"):
        if numel is None:
            continue
        block = cfg[f"{label}BLOCK"]
        if numel == 1:
            assert block == 1, (
                f"TritonKernel.indexing assumes numel == 1 => BLOCK == 1"
                f" but {label.lower()}numel=={numel} and {label}BLOCK={block} (cfg={cfg})."
            )
        max_block = config.triton.max_block[label]
        max_block_str = f'config.triton.max_block["{label}"]'
        assert max_block % block == 0, (
            f"TritonKernel.indexing assumes {label}BLOCK divides {max_block_str}"
            f" but {label}BLOCK={block} and {max_block_str}={max_block} (cfg={cfg})."
        )


def triton_config(size_hints, x, y=None, z=None, num_stages=1) -> Config:
    """
    Construct a pointwise triton config with some adjustment heuristics
    based on size_hints. Size_hints is a tuple of numels in each tile
    dimension and will be rounded up to the nearest power of 2.
    """
    # Ideally we want to read this from some device config
    maxGridSize = [2147483647, 65535, 65535]

    target = conditional_product(x, y, z)
    if conditional_product(*size_hints) < target:
        target //= 8

    # shrink sizes to size hints
    x = min(x, size_hints[0])
    if y:
        y = min(y, size_hints[1])
    if z:
        z = min(z, size_hints[2])

    # if we are below original block size, scale up where we can;
    # or if the calculated grid size is larger than the limit, we bump up the corresponding dimension
    while x < size_hints[0] and (
        x * maxGridSize[0] < size_hints[0] or conditional_product(x, y, z) < target
    ):
        x *= 2
    while (
        y
        and y < size_hints[1]
        and (
            y * maxGridSize[1] < size_hints[1] or conditional_product(x, y, z) < target
        )
    ):
        y *= 2
    while (
        z
        and z < size_hints[2]
        and (
            z * maxGridSize[2] < size_hints[2] or conditional_product(x, y, z) < target
        )
    ):
        z *= 2

    cfg = {"XBLOCK": x}
    if y:
        cfg["YBLOCK"] = y
    if z:
        cfg["ZBLOCK"] = z
    num_warps = next_power_of_2(min(max(conditional_product(x, y, z) // 256, 1), 8))
    xnumel = size_hints[0]
    ynumel = size_hints[1] if y else None
    znumel = size_hints[2] if z else None
    check_config(cfg, xnumel=xnumel, ynumel=ynumel, znumel=znumel)
    return Config(cfg, num_warps=num_warps, num_stages=num_stages)


def triton_config_reduction(size_hints, x, r, num_stages=2) -> Config:
    """
    Construct a reduction triton config with some adjustment heuristics
    based on size_hints. Size_hints is a tuple of numels in each tile
    dimension and will be rounded up to the nearest power of 2.
    """

    target = conditional_product(x, r)
    if conditional_product(*size_hints) < target:
        target //= 8

    # shrink sizes to size hints
    x = min(x, size_hints[0])
    r = min(r, size_hints[1])

    # if we are below original block size, scale up where we can
    while x < size_hints[0] and conditional_product(x, r) < target:
        x *= 2
    while r < size_hints[1] and conditional_product(x, r) < target:
        r *= 2

    cfg = {"XBLOCK": x, "RBLOCK": r}
    num_warps = next_power_of_2(min(max(conditional_product(x, r) // 128, 2), 8))
    check_config(cfg, xnumel=size_hints[0])
    return Config(cfg, num_warps=num_warps, num_stages=num_stages)


def triton_config_tiled_reduction(size_hints, x, y, r, num_stages=2):
    """
    Construct a tile reduction triton config with some adjustment
    heuristics based on size_hints. Size_hints is a tuple of numels in
    each tile dimension and will be rounded up to the nearest power of 2.
    """

    target = conditional_product(x, y, r)
    if conditional_product(*size_hints) < target:
        target //= 8

    # shrink sizes to size hints
    x = min(x, size_hints[0])
    y = min(y, size_hints[1])
    r = min(r, size_hints[2])

    # if we are below original block size, scale up where we can
    while x < size_hints[0] and conditional_product(x, y, r) < target:
        x *= 2
    while r < size_hints[2] and conditional_product(x, y, r) < target:
        r *= 2
    while y < size_hints[1] and conditional_product(x, y, r) < target:
        y *= 2

    cfg = {"XBLOCK": x, "YBLOCK": y, "RBLOCK": r}
    num_warps = next_power_of_2(min(max(conditional_product(x, y, r) // 256, 1), 8))
    check_config(cfg, xnumel=size_hints[0], ynumel=size_hints[1])
    return Config(cfg, num_warps=num_warps, num_stages=num_stages)


def pointwise(size_hints, meta, tile_hint=None, filename=None):
    """
    Construct @triton.heuristics() based on size_hints.
    """
    numel = functools.reduce(operator.mul, size_hints)
    bs = max(256, min(numel // 128, 1024))

    if len(size_hints) == 1:
        return cached_autotune([triton_config(size_hints, bs)], meta=meta)
    if len(size_hints) == 2:
        if (
            not config.triton.autotune_pointwise or tile_hint == TileHint.SQUARE
        ) and not (config.max_autotune or config.max_autotune_pointwise):
            return cached_autotune([triton_config(size_hints, 32, 32)], meta=meta)
        return cached_autotune(
            [
                triton_config(size_hints, 32, 32),
                triton_config(size_hints, 64, 64),  # ~8% better for fp16
                triton_config(size_hints, 256, 16),
                triton_config(size_hints, 16, 256),
                triton_config(size_hints, bs, 1),
                triton_config(size_hints, 1, bs),
            ],
            meta=meta,
            filename=filename,
        )
    if len(size_hints) == 3:
        if not config.triton.autotune_pointwise:
            return cached_autotune([triton_config(size_hints, 16, 16, 16)], meta=meta)
        return cached_autotune(
            [
                triton_config(size_hints, 16, 16, 16),
                triton_config(size_hints, 64, 8, 8),
                triton_config(size_hints, 8, 64, 8),
                triton_config(size_hints, 8, 8, 64),
                triton_config(size_hints, bs, 1, 1),
                triton_config(size_hints, 1, bs, 1),
                triton_config(size_hints, 1, 1, bs),
            ],
            meta=meta,
            filename=filename,
        )
    raise NotImplementedError(f"size_hints: {size_hints}")


def reduction(size_hints, reduction_hint=False, meta=None, filename=None):
    """args to @triton.heuristics()"""
    assert meta is not None
    rnumel = size_hints[-1]
    if len(size_hints) == 2:
        contiguous_config = triton_config_reduction(
            size_hints, 1, (rnumel if 256 <= rnumel < 2048 else 2048), num_stages=1
        )
        outer_config = triton_config_reduction(size_hints, 128, 8)
        tiny_config = triton_config_reduction(
            size_hints, 2 * (256 // rnumel) if rnumel <= 256 else 1, min(rnumel, 2048)
        )
        if config.max_autotune or config.max_autotune_pointwise:
            pass  # skip all these cases
        elif reduction_hint == ReductionHint.INNER:
            return cached_autotune([contiguous_config], meta=meta)
        elif reduction_hint == ReductionHint.OUTER:
            return cached_autotune([outer_config], meta=meta)
        elif reduction_hint == ReductionHint.OUTER_TINY:
            return cached_autotune([tiny_config], meta=meta)
        if not config.triton.autotune_pointwise:
            return cached_autotune(
                [triton_config_reduction(size_hints, 32, 128)], meta=meta
            )
        return cached_autotune(
            [
                contiguous_config,
                outer_config,
                tiny_config,
                triton_config_reduction(size_hints, 64, 64),
                triton_config_reduction(size_hints, 8, 512),
            ],
            meta=meta,
            filename=filename,
        )
    raise NotImplementedError(f"size_hints: {size_hints}")


def persistent_reduction(size_hints, reduction_hint=False, meta=None, filename=None):
    xnumel, rnumel = size_hints

    configs = [
        triton_config_reduction(size_hints, xblock, rnumel)
        for xblock in (1, 8, 32, 128)
        if rnumel * xblock <= 4096 and xblock <= xnumel
    ]

    # TODO(jansel): we should be able to improve these heuristics
    if reduction_hint == ReductionHint.INNER and rnumel >= 256:
        configs = configs[:1]
    elif reduction_hint == ReductionHint.OUTER:
        configs = configs[-1:]
    elif reduction_hint == ReductionHint.OUTER_TINY:
        configs = [
            triton_config_reduction(
                size_hints, 2 * (256 // rnumel) if rnumel <= 256 else 1, rnumel
            )
        ]

    return cached_autotune(
        configs,
        meta=meta,
        filename=filename,
    )


def template(num_stages, num_warps, meta, filename=None):
    """
    Compile a triton template
    """
    return cached_autotune(
        [triton.Config({}, num_stages=num_stages, num_warps=num_warps)], meta=meta
    )


def grid(xnumel, ynumel=None, znumel=None):
    """Helper function to compute triton grids"""

    def get_grid_dim(numel, block):
        if numel is None:
            return 1
        return ceildiv(numel, block)

    def grid_fn(meta):
        return (
            get_grid_dim(xnumel, meta.get("XBLOCK", None)),
            get_grid_dim(ynumel, meta.get("YBLOCK", None)),
            get_grid_dim(znumel, meta.get("ZBLOCK", None)),
        )

    return grid_fn<|MERGE_RESOLUTION|>--- conflicted
+++ resolved
@@ -27,15 +27,8 @@
     has_triton,
     next_power_of_2,
 )
-<<<<<<< HEAD
+
 from ..virtualized import V
-from .conv_perf_model import (
-    early_config_prune as conv_early_config_prune,
-    estimate_conv_time,
-)
-=======
-
->>>>>>> b469d17b
 
 log = logging.getLogger(__name__)
 
