--- conflicted
+++ resolved
@@ -304,10 +304,9 @@
                     len(node.args[0].users) > 1
                 ):  # Output of computation_node is used by other nodes
                     continue
-<<<<<<< HEAD
                 computation_node = modules[node.args[0].target]
-                unary = modules[node.target]
-                eval_mode = all(not n.training for n in [computation_node, unary])
+                unary_node = modules[node.target]
+                eval_mode = all(not n.training for n in [computation_node, unary_node])
                 if not eval_mode:
                     continue
 
@@ -316,18 +315,9 @@
                     computation_node
                 ):
                     continue
-                fused_module = fuse_func(computation_node, unary)
+                fused_module = fuse_func(computation_node, unary_node)
                 replace_node_module(node.args[0], modules, fused_module)
 
-=======
-                conv = modules[node.args[0].target]
-                unary_node = modules[node.target]
-                eval_mode = all(not n.training for n in [conv, unary_node])
-                if not eval_mode:
-                    continue
-                fused_conv = fuse_func(conv, unary_node)
-                replace_node_module(node.args[0], modules, fused_conv)
->>>>>>> 2a8dc521
                 node.replace_all_uses_with(node.args[0])
                 gm.graph.erase_node(node)
                 gm.graph.lint()
@@ -523,14 +513,10 @@
 replacements = {torch.nn.functional.dropout: lowmem_dropout, torch.rand_like: rand_like}
 
 
-<<<<<<< HEAD
-computation_modules_map = {
+computation_op_unary_op_fusion_map = {
     nn.Conv2d: fuse_conv_unary_eval,
     nn.Linear: fuse_linear_unary_eval,
 }
-=======
-computation_op_unary_op_fusion_map = {nn.Conv2d: fuse_conv_unary_eval}
->>>>>>> 2a8dc521
 
 
 unary_modules_map = {
