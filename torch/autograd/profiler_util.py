import itertools
import torch
from torch.autograd import DeviceType

from collections import defaultdict, namedtuple
from operator import attrgetter

from typing import Dict, List, Tuple, Optional

import bisect
import math


class EventList(list):
    """A list of Events (for pretty printing)"""
    def __init__(self, *args, **kwargs):
        use_cuda = kwargs.pop('use_cuda', True)
        profile_memory = kwargs.pop('profile_memory', False)
        with_flops = kwargs.pop('with_flops', False)
        super(EventList, self).__init__(*args, **kwargs)
        self._use_cuda = use_cuda
        self._profile_memory = profile_memory
        self._tree_built = False
        self._with_flops = with_flops

    def _build_tree(self):
        self._populate_cpu_children()
        self._remove_dup_nodes()
        self._set_backward_stacktraces()
        self._tree_built = True

    def __str__(self):
        return self.table()

    def _remove_dup_nodes(self):
        while True:
            to_delete = set()
            for idx in range(len(self)):
                if (self[idx].cpu_parent is not None and
                        self[idx].cpu_parent.name == self[idx].name and
                        len(self[idx].cpu_parent.cpu_children) == 1):
                    self[idx].cpu_parent.cpu_children = self[idx].cpu_children
                    self[idx].cpu_parent.kernels = self[idx].kernels  # lift kernels up
                    for ch in self[idx].cpu_children:
                        ch.cpu_parent = self[idx].cpu_parent
                    to_delete.add(idx)
            if len(to_delete) == 0:
                break
            new_evts = [ev for ind, ev in enumerate(self) if ind not in to_delete]
            self.clear()
            self.extend(new_evts)

    def _populate_cpu_children(self):
        """Populates child events into each underlying FunctionEvent object.
        One event is a child of another if [s1, e1) is inside [s2, e2). Where
        s1 and e1 would be start and end of the child event's interval. And
        s2 and e2 start and end of the parent event's interval

        Example: In event list [[0, 10], [1, 3], [3, 4]] would have make [0, 10]
        be a parent of two other intervals.

        If for any reason two intervals intersect only partially, this function
        will not record a parent child relationship between then.
        """

        # Some events can be async (i.e. start and end on different threads),
        # since it's generally undefined how to attribute children ranges to
        # async ranges, we do not use them when calculating nested ranges and stats
        sync_events = [evt for evt in self if not evt.is_async and evt.device_type == DeviceType.CPU]
        events = sorted(
            sync_events,
            key=attrgetter("thread"),
        )
        # Group by both thread and node_id, so that events that happen to have
        # the same thread_id but are from different nodes aren't incorrectly
        # grouped together.
        threads = itertools.groupby(
            events, key=lambda event: (event.thread, event.node_id)
        )

        # For each thread we keep a stack of current nested parents.
        # We maintain the invariant that each interval is a subset of all other
        # intervals lower in the stack.
        #
        # First we sort the intervals by their start time. Then we iterate over them.
        # Every time we see a new interval we remove several parents from
        # the top until we restore the invariant. Then parent child relationship
        # if recorded if the stack is not empty.
        # Finally we add new interval to the list
        #
        # Algorithm has O(N * log(N)) complexity where N is number of
        # intervals
        for thread_id, thread_events in threads:
            thread_events_ = sorted(
                thread_events,
                key=lambda event: [event.time_range.start, -event.time_range.end],
            )
            current_events: List[FunctionEvent] = []
            cur_end = 0
            for event in thread_events_:
                while len(current_events) > 0:
                    parent = current_events[-1]
                    if event.time_range.start >= parent.time_range.end or \
                            event.time_range.end > parent.time_range.end:
                        # this can't be a parent
                        current_events.pop()
                    else:
                        parent.append_cpu_child(event)
                        assert (
                            event.cpu_parent is None
                        ), "There is already a CPU parent event for {}".format(
                            event.key
                        )
                        event.set_cpu_parent(parent)
                        break

                current_events.append(event)

    def _set_backward_stacktraces(self):
        def bw_parent(evt):
            if evt is None:
                return None
            elif evt.scope == 1:  # BACKWARD_FUNCTION
                return evt
            else:
                return bw_parent(evt.cpu_parent)

        fwd_stacks = {}
        for evt in self:
            if bw_parent(evt) is None and evt.stack is not None:
                t = (evt.sequence_nr, evt.thread)
                if t not in fwd_stacks:
                    fwd_stacks[t] = evt.stack

        for evt in self:
            p = bw_parent(evt)
            if p is not None:
                assert p.fwd_thread is not None
                t = (p.sequence_nr, p.fwd_thread)
                if t in fwd_stacks:
                    evt.stack = fwd_stacks[t]
                else:
                    evt.stack = []

    @property
    def self_cpu_time_total(self):
        return sum([event.self_cpu_time_total for event in self])

    def table(self, sort_by=None, row_limit=100, max_src_column_width=75, header=None, top_level_events_only=False):
        """Prints an EventList as a nicely formatted table.

        Args:
            sort_by (str, optional): Attribute used to sort entries. By default
                they are printed in the same order as they were registered.
                Valid keys include: ``cpu_time``, ``cuda_time``, ``cpu_time_total``,
                ``cuda_time_total``, ``cpu_memory_usage``, ``cuda_memory_usage``,
                ``self_cpu_memory_usage``, ``self_cuda_memory_usage``, ``count``.
            top_level_events_only(bool, optional): Boolean flag to determine the
                selection of events to display. If true, the profiler will only
                display events at top level like top-level invocation of python
                `lstm`, python `add` or other functions, nested events like low-level
                cpu/cuda ops events are omitted for profiler result readability.

        Returns:
            A string containing the table.
        """
        return _build_table(
            self,
            sort_by=sort_by,
            row_limit=row_limit,
            max_src_column_width=max_src_column_width,
            header=header,
            profile_memory=self._profile_memory,
            with_flops=self._with_flops,
            top_level_events_only=top_level_events_only)

    def export_chrome_trace(self, path):
        """Exports an EventList as a Chrome tracing tools file.

        The checkpoint can be later loaded and inspected under ``chrome://tracing`` URL.

        Args:
            path (str): Path where the trace will be written.
        """
        import os
        with open(path, 'w') as f:
            chrome_events = []
            next_id = 0
            # Use file IO over using json.dump since JSON dumping is very slow and
            # this technique is proven to give a 4x speedup.
            f.write("[")
            for evt in self:
                if evt.trace_name is None:
                    continue
                f.write(
                    '{"name": "%s", '
                    '"ph": "X", '
                    '"ts": %s, '
                    '"dur": %s, '
                    '"tid": %s, '
                    '"pid": "CPU functions", '
                    '"args": {}}, '
                    % (
                        evt.trace_name,
                        evt.time_range.start,
                        evt.time_range.elapsed_us(),
                        evt.thread
                        if not evt.is_remote
                        else f'" node_id:{evt.node_id}, thread_id:{evt.thread} "',
                    )
                )
                for k in evt.kernels:
                    # 's' and 'f' draw Flow arrows from
                    # the CPU launch to the GPU kernel
                    f.write('{"name": "%s", '
                            '"ph": "s", '
                            '"ts": %s, '
                            '"tid": %s, '
                            '"pid": "CPU functions", '
                            '"id": %s, '
                            '"cat": "cpu_to_cuda", '
                            '"args": {}}, ' % (evt.trace_name, evt.time_range.start,
                                               evt.thread, next_id))
                    # Note: use torch.profiler to get device kernel trace
                    next_id += 1
            if len(self) > 0:
                # remove trailing whitespace and comma
                f.seek(f.tell() - 2, os.SEEK_SET)
                f.truncate()
            f.write("]")

    def supported_export_stacks_metrics(self):
        return ["self_cpu_time_total", "self_cuda_time_total"]

    def export_stacks(self, path: str, metric: str):
        if metric not in self.supported_export_stacks_metrics():
            raise ValueError("metric should be one of: " + str(self.supported_export_stacks_metrics()))
        translate_table = str.maketrans(" ;\t\n", "____")
        with open(path, 'w') as f:
            for evt in self:
                if evt.stack and len(evt.stack) > 0:
                    metric_value = getattr(evt, metric)
                    if int(metric_value) > 0:
                        stack_str = ""
                        for entry in reversed(evt.stack):
                            stack_str += entry.translate(translate_table)
                            stack_str += ";"
                        stack_str = stack_str[:-1] + " " + str(int(metric_value))
                        f.write(stack_str + "\n")

    def key_averages(self, group_by_input_shapes=False, group_by_stack_n=0):
        """Averages all function events over their keys.

        Args:
            group_by_input_shapes: group entries by
                (event name, input shapes) rather than just event name.
                This is useful to see which input shapes contribute to the runtime
                the most and may help with size-specific optimizations or
                choosing the best candidates for quantization (aka fitting a roof line)

            group_by_stack_n: group by top n stack trace entries

        Returns:
            An EventList containing FunctionEventAvg objects.
        """
        assert self._tree_built
        stats: Dict[Tuple[str, ...], FunctionEventAvg] = defaultdict(FunctionEventAvg)

        def get_key(event, group_by_input_shapes, group_by_stack_n) -> Tuple[str, ...]:
            key = [str(event.key), str(event.node_id), str(event.device_type), str(event.is_legacy)]
            if group_by_input_shapes:
                key.append(str(event.input_shapes))
            if group_by_stack_n > 0:
                key += event.stack[:group_by_stack_n]
            return tuple(key)
        for evt in self:
            stats[get_key(evt, group_by_input_shapes, group_by_stack_n)].add(evt)

        avg_list = EventList(
            stats.values(),
            use_cuda=self._use_cuda,
            profile_memory=self._profile_memory,
            with_flops=self._with_flops)
        for evt in avg_list:
            evt.stack = evt.stack[:group_by_stack_n]
            if not group_by_input_shapes:
                evt.input_shapes = ""
        return avg_list

    def total_average(self):
        """Averages all events.

        Returns:
            A FunctionEventAvg object.
        """
        total_stat = FunctionEventAvg()
        for evt in self:
            total_stat += evt
            total_stat.key = None
        total_stat.key = 'Total'
        return total_stat


def _format_time(time_us):
    """Defines how to format time in FunctionEvent"""
    US_IN_SECOND = 1000.0 * 1000.0
    US_IN_MS = 1000.0
    if time_us >= US_IN_SECOND:
        return '{:.3f}s'.format(time_us / US_IN_SECOND)
    if time_us >= US_IN_MS:
        return '{:.3f}ms'.format(time_us / US_IN_MS)
    return '{:.3f}us'.format(time_us)

def _format_time_share(time_us, total_time_us):
    """Defines how to format time in FunctionEvent"""
    if total_time_us == 0:
        assert time_us == 0, "Expected time_us == 0 but got {}".format(time_us)
        return "NaN"
    return '{:.2f}%'.format(time_us * 100.0 / total_time_us)

def _format_memory(nbytes):
    """Returns a formatted memory size string"""
    KB = 1024
    MB = 1024 * KB
    GB = 1024 * MB
    if (abs(nbytes) >= GB):
        return '{:.2f} Gb'.format(nbytes * 1.0 / GB)
    elif (abs(nbytes) >= MB):
        return '{:.2f} Mb'.format(nbytes * 1.0 / MB)
    elif (abs(nbytes) >= KB):
        return '{:.2f} Kb'.format(nbytes * 1.0 / KB)
    else:
        return str(nbytes) + ' b'

def _attr_formatter(name):
    return property(lambda self: _format_time(getattr(self, name)))


class FormattedTimesMixin(object):
    """Helpers for FunctionEvent and FunctionEventAvg.

    The subclass should define `*_time_total` and `count` attributes.
    """
    cpu_time_str = _attr_formatter('cpu_time')
    cuda_time_str = _attr_formatter('cuda_time')
    cpu_time_total_str = _attr_formatter('cpu_time_total')
    cuda_time_total_str = _attr_formatter('cuda_time_total')
    self_cpu_time_total_str = _attr_formatter('self_cpu_time_total')
    self_cuda_time_total_str = _attr_formatter('self_cuda_time_total')

    @property
    def cpu_time(self):
        return 0.0 if self.count == 0 else 1.0 * self.cpu_time_total / self.count  # type: ignore[attr-defined]

    @property
    def cuda_time(self):
        return 0.0 if self.count == 0 else 1.0 * self.cuda_time_total / self.count  # type: ignore[attr-defined]


class Interval(object):
    def __init__(self, start, end):
        self.start = start
        self.end = end

    def elapsed_us(self):
        return self.end - self.start


Kernel = namedtuple('Kernel', ['name', 'device', 'duration'])


class FunctionEvent(FormattedTimesMixin):
    """Profiling information about a single function."""
    def __init__(
            self, id, name, thread, start_us, end_us, fwd_thread=None, input_shapes=None,
            stack=None, scope=0, cpu_memory_usage=0, cuda_memory_usage=0, is_async=False,
            is_remote=False, sequence_nr=-1, node_id=-1, device_type=DeviceType.CPU, device_index=0,
            is_legacy=False, flops=None, trace_name=None):
        self.id: int = id
        self.node_id: int = node_id
        self.name: str = name
        self.trace_name: str = trace_name
        self.time_range: Interval = Interval(start_us, end_us)
        self.thread: int = thread
        self.fwd_thread: Optional[int] = fwd_thread
        self.kernels: List[Kernel] = []
        self.count: int = 1
        self.cpu_children: List[FunctionEvent] = []
        self.cpu_parent: Optional[FunctionEvent] = None
        self.input_shapes: Tuple[int, ...] = input_shapes
        self.stack: List = stack
        self.scope: int = scope
        self.cpu_memory_usage: int = cpu_memory_usage
        self.cuda_memory_usage: int = cuda_memory_usage
        self.is_async: bool = is_async
        self.is_remote: bool = is_remote
        self.sequence_nr: int = sequence_nr
        self.device_type: DeviceType = device_type
        self.device_index: int = device_index
        self.is_legacy: bool = is_legacy
        self.flops: Optional[int] = flops

    def append_kernel(self, name, device, duration):
        assert self.device_type == DeviceType.CPU
        self.kernels.append(Kernel(name, device, duration))

    def append_cpu_child(self, child):
        """Append a CPU child of type FunctionEvent.

        One is supposed to append only direct children to the event to have
        correct self cpu time being reported.
        """
        assert(self.device_type == DeviceType.CPU)
        assert(isinstance(child, FunctionEvent))
        assert(child.device_type == DeviceType.CPU)
        self.cpu_children.append(child)

    def set_cpu_parent(self, parent):
        """Set the immediate CPU parent of type FunctionEvent

        One profiling FunctionEvent should have only one CPU parent such that
        the child's range interval is completely inside the parent's. We use
        this connection to determine the event is from top-level op or not.
        """
        assert(self.device_type == DeviceType.CPU)
        assert(isinstance(parent, FunctionEvent))
        assert(parent.device_type == DeviceType.CPU)
        self.cpu_parent = parent

    # Note: async events don't have children, are not used when computing 'self'
    # metrics of other events, have only total cpu time
    @property
    def self_cpu_memory_usage(self):
        if self.is_async or self.device_type != DeviceType.CPU:
            return 0
        return self.cpu_memory_usage - sum(
            [child.cpu_memory_usage for child in self.cpu_children]
        )

    @property
    def self_cuda_memory_usage(self):
        if self.is_async or self.device_type != DeviceType.CPU:
            return 0
        return self.cuda_memory_usage - sum(
            [child.cuda_memory_usage for child in self.cpu_children]
        )

    @property
    def self_cpu_time_total(self):
        if self.is_async or self.device_type != DeviceType.CPU:
            return 0
        return self.cpu_time_total - sum(
            [child.cpu_time_total for child in self.cpu_children]
        )

    @property
    def cuda_time_total(self):
        if self.is_async:
            return 0
        if self.device_type == DeviceType.CPU:
            if not self.is_legacy:
                # account for the kernels in the children ops
                return (sum(kinfo.duration for kinfo in self.kernels) +
                        sum(ch.cuda_time_total for ch in self.cpu_children))
            else:
                # each legacy cpu events has a single (fake) kernel
                return sum(kinfo.duration for kinfo in self.kernels)
        else:
            assert self.device_type == DeviceType.CUDA
            return self.time_range.elapsed_us()

    @property
    def self_cuda_time_total(self):
        if self.is_async:
            return 0
        if self.device_type == DeviceType.CPU:
            return self.cuda_time_total - \
                sum([child.cuda_time_total for child in self.cpu_children])
        else:
            assert(self.device_type == DeviceType.CUDA)
            return self.cuda_time_total

    @property
    def cpu_time_total(self):
        if self.device_type == DeviceType.CPU:
            return self.time_range.elapsed_us()
        else:
            return 0

    @property
    def key(self):
        return self.name

    def __repr__(self):
        return (
            '<FunctionEvent id={} name={} device_type={} node_id={} cpu_time={} start_us={} end_us={} '
            'cpu_children={} cuda_time={} name={} thread={} input_shapes={} '
            'cpu_memory_usage={} cuda_memory_usage={} is_async={} is_remote={} seq_nr={} is_legacy={}>'.format(
                self.id,
                self.name,
                self.device_type,
                self.node_id,
                self.cpu_time_str,
                self.time_range.start,
                self.time_range.end,
                str([child.id for child in self.cpu_children]),
                self.cuda_time_str,
                self.name,
                self.thread,
                str(self.input_shapes),
                self.cpu_memory_usage,
                self.cuda_memory_usage,
                self.is_async,
                self.is_remote,
                self.sequence_nr,
                self.is_legacy,
            )
        )


class FunctionEventAvg(FormattedTimesMixin):
    """Used to average stats over multiple FunctionEvent objects."""
    def __init__(self):
        self.key: Optional[str] = None
        self.count: int = 0
        self.node_id: int = 0
        self.is_async: bool = False
        self.is_remote: bool = False
        self.cpu_time_total: int = 0
        self.cuda_time_total: int = 0
        self.self_cpu_time_total: int = 0
        self.self_cuda_time_total: int = 0
        self.input_shapes: Optional[List[List[int]]] = None
        self.stack: Optional[List] = None
        self.scope: Optional[int] = None
        self.cpu_memory_usage: int = 0
        self.cuda_memory_usage: int = 0
        self.self_cpu_memory_usage: int = 0
        self.self_cuda_memory_usage: int = 0
        self.cpu_children: Optional[List[FunctionEvent]] = None
        self.cpu_parent: Optional[FunctionEvent] = None
        self.device_type: DeviceType = DeviceType.CPU
        self.is_legacy: bool = False
        self.flops: int = 0

    def add(self, other):
        if self.key is None:
            # First function being recorded as part of FunctionEventAvg, propagate
            # fields.
            self.key = other.key
            self.node_id = other.node_id
            self.is_async = other.is_async
            self.is_remote = other.is_remote
            self.cpu_parent = other.cpu_parent
            self.cpu_children = other.cpu_children

            self.input_shapes = other.input_shapes
            self.stack = other.stack
            self.scope = other.scope
            self.device_type = other.device_type
            self.is_legacy = other.is_legacy

        assert isinstance(other, (FunctionEvent, FunctionEventAvg))
        assert other.key == self.key
        self.cpu_time_total += other.cpu_time_total
        self.cuda_time_total += other.cuda_time_total
        self.self_cpu_time_total += other.self_cpu_time_total
        self.self_cuda_time_total += other.self_cuda_time_total
        self.cpu_memory_usage += other.cpu_memory_usage
        self.cuda_memory_usage += other.cuda_memory_usage
        self.self_cpu_memory_usage += other.self_cpu_memory_usage
        self.self_cuda_memory_usage += other.self_cuda_memory_usage
        self.count += other.count
        if self.flops is None:
            self.flops = other.flops
        elif other.flops is not None:
            self.flops += other.flops
        return self

    def __iadd__(self, other):
        return self.add(other)

    def __repr__(self):
        return (
            '<FunctionEventAvg key={} self_cpu_time={} cpu_time={} '
            ' self_cuda_time={} cuda_time={} input_shapes={} '
            'cpu_memory_usage={} cuda_memory_usage={}>'.format(
                self.key,
                self.self_cpu_time_total_str,
                self.cpu_time_str,
                self.self_cuda_time_total_str,
                self.cuda_time_str,
                str(self.input_shapes),
                self.cpu_memory_usage,
                self.cuda_memory_usage,
            )
        )


class StringTable(defaultdict):
    def __missing__(self, key):
        # manage cases like 't' (demangled to 'unsigned short') separately,
        # for now simply check the length to avoid unexpected results for
        # the short sequences
        self[key] = torch._C._demangle(key) if len(key) > 1 else key
        return self[key]


class MemRecordsAcc:
    """Acceleration structure for accessing mem_records in interval"""

    def __init__(self, mem_records):
        self._mem_records = mem_records
        self._start_uses = []
        self._indices = []
        if len(mem_records) > 0:
            tmp = sorted([(r[0].start_us(), i) for i, r in enumerate(mem_records)])
            self._start_uses, self._indices = zip(*tmp)

    def in_interval(self, start_us, end_us):
        start_idx = bisect.bisect_left(self._start_uses, start_us)
        end_idx = bisect.bisect_right(self._start_uses, end_us)
        for i in range(start_idx, end_idx):
            yield self._mem_records[self._indices[i]]


def _filter_stack_entry(entry):
    filtered_entries = [
        ("autograd/__init__", "_make_grads"),
        ("autograd/__init__", "backward"),
        ("torch/tensor", "backward"),
        ("_internal/common_utils", "prof_callable"),
        ("_internal/common_utils", "prof_func_call"),
        ("_internal/common_utils", "prof_meth_call"),
    ]
    return all([not (f[0] in entry and f[1] in entry) for f in filtered_entries])

MEMORY_EVENT_NAME = "[memory]"
OUT_OF_MEMORY_EVENT_NAME = "[OutOfMemory]"

def _filter_name(name):
    # ignoring the following utility ops
    filtered_out_names = [
        MEMORY_EVENT_NAME,  # used only for the top-level memory events
<<<<<<< HEAD
=======
        OUT_OF_MEMORY_EVENT_NAME,
        "profiler::_record_function_enter",
>>>>>>> eb6f1c2d
        "profiler::_record_function_enter_new",
        "profiler::_record_function_exit",
        "aten::is_leaf",
        "aten::output_nr",
        "aten::_version",
    ]
    return name in filtered_out_names

# Demangles and optionally rewrites the provided event name,
# with_wildcard - whether to replace certain numbered event names
# with a wildcard name to aggregate them together in the profiler table
# output
def _rewrite_name(name, with_wildcard=False):
    string_table = StringTable()
    name = string_table[name]
    if with_wildcard:
        if name.startswith("ProfilerStep#"):
            name = "ProfilerStep*"
    return name

def _build_table(
        events,
        sort_by=None,
        header=None,
        row_limit=100,
        max_src_column_width=75,
        with_flops=False,
        profile_memory=False,
        top_level_events_only=False):
    """Prints a summary of events (which can be a list of FunctionEvent or FunctionEventAvg)."""
    if len(events) == 0:
        return ""

    has_cuda_time = any([event.self_cuda_time_total > 0 for event in events])
    has_cuda_mem = any([event.self_cuda_memory_usage > 0 for event in events])
    has_input_shapes = any(
        [(event.input_shapes is not None and len(event.input_shapes) > 0) for event in events])

    if sort_by is not None:
        events = EventList(sorted(
            events, key=lambda evt: getattr(evt, sort_by), reverse=True
        ), use_cuda=has_cuda_time, profile_memory=profile_memory, with_flops=with_flops)

    MAX_NAME_COLUMN_WIDTH = 55
    name_column_width = max([len(evt.key) for evt in events]) + 4
    name_column_width = min(name_column_width, MAX_NAME_COLUMN_WIDTH)

    MAX_SHAPES_COLUMN_WIDTH = 80
    shapes_column_width = max([len(str(evt.input_shapes)) for evt in events]) + 4
    shapes_column_width = min(shapes_column_width, MAX_SHAPES_COLUMN_WIDTH)

    DEFAULT_COLUMN_WIDTH = 12
    flops_column_width = DEFAULT_COLUMN_WIDTH

    src_column_width = None
    stacks = []
    for evt in events:
        if evt.stack is not None and len(evt.stack) > 0:
            stacks.append(evt.stack)
    has_stack = len(stacks) > 0
    if has_stack:
        src_column_width = max([max([len(entry) for entry in stack]) for stack in stacks]) + 4
        src_column_width = min(src_column_width, max_src_column_width)

    headers = [
        'Name',
        'Self CPU %',
        'Self CPU',
        'CPU total %',
        'CPU total',
        'CPU time avg',
    ]
    if has_cuda_time:
        headers.extend([
            'Self CUDA',
            'Self CUDA %',
            'CUDA total',
            'CUDA time avg',
        ])
    if profile_memory:
        headers.extend([
            'CPU Mem',
            'Self CPU Mem',
        ])
        if has_cuda_mem:
            headers.extend([
                'CUDA Mem',
                'Self CUDA Mem',
            ])
    headers.append(
        '# of Calls'
    )
    # Only append Node ID if any event has a valid (>= 0) Node ID
    append_node_id = any([evt.node_id != -1 for evt in events])
    if append_node_id:
        headers.append('Node ID')

    # Have to use a list because nonlocal is Py3 only...
    SPACING_SIZE = 2
    row_format_lst = [""]
    header_sep_lst = [""]
    line_length_lst = [-SPACING_SIZE]
    MAX_STACK_ENTRY = 5

    def add_column(padding, text_dir='>'):
        row_format_lst[0] += '{: ' + text_dir + str(padding) + '}' + (' ' * SPACING_SIZE)
        header_sep_lst[0] += '-' * padding + (' ' * SPACING_SIZE)
        line_length_lst[0] += padding + SPACING_SIZE

    def auto_scale_flops(flops):
        flop_headers = [
            'FLOPs',
            'KFLOPs',
            'MFLOPs',
            'GFLOPs',
            'TFLOPs',
            'PFLOPs',
        ]
        assert flops > 0
        log_flops = max(0, min(math.log10(flops) / 3, float(len(flop_headers) - 1)))
        assert log_flops >= 0 and log_flops < len(flop_headers)
        return (pow(10, (math.floor(log_flops) * -3.0)), flop_headers[int(log_flops)])

    add_column(name_column_width)
    for _ in headers[1:]:
        add_column(DEFAULT_COLUMN_WIDTH)

    if has_input_shapes:
        headers.append('Input Shapes')
        add_column(shapes_column_width)

    if has_stack:
        headers.append('Source Location')
        add_column(src_column_width, text_dir='<')

    if with_flops:
        # Auto-scaling of flops header
        raw_flops = []
        for evt in events:
            if evt.flops > 0:
                raw_flops.append(evt.flops)
        if len(raw_flops) != 0:
            (flops_scale, flops_header) = auto_scale_flops(min(raw_flops))
            headers.append('Total {}'.format(flops_header))
            add_column(flops_column_width)
        else:
            with_flops = False  # can't find any valid flops

    row_format = row_format_lst[0]
    header_sep = header_sep_lst[0]
    line_length = line_length_lst[0]
    add_column = None  # type: ignore[assignment]

    # Have to use a list because nonlocal is Py3 only...
    result = []

    def append(s):
        result.append(s)
        result.append('\n')  # Yes, newline after the end as well

    sum_self_cpu_time_total = sum([event.self_cpu_time_total for event in events])
    sum_self_cuda_time_total = 0
    for evt in events:
        if evt.device_type == DeviceType.CPU:
            # in legacy profiler, kernel info is stored in cpu events
            if evt.is_legacy:
                sum_self_cuda_time_total += evt.self_cuda_time_total
        elif evt.device_type == DeviceType.CUDA:
            # in kineto profiler, there're events with the correct device type (e.g. CUDA)
            sum_self_cuda_time_total += evt.self_cuda_time_total

    # Actual printing
    if header is not None:
        append('=' * line_length)
        append(header)
    if top_level_events_only:
        append('=' * line_length)
        append('This report only display top-level ops statistics')
    append(header_sep)
    append(row_format.format(*headers))

    append(header_sep)

    def trim_path(path, src_column_width):
        if len(path) > src_column_width:
            offset = len(path) - src_column_width
            path = path[offset:]
            if len(path) > 3:
                path = "..." + path[3:]
        return path

    event_limit = 0
    for evt in events:
        if event_limit == row_limit:
            break
        if top_level_events_only and evt.cpu_parent is not None:
            continue
        else:
            event_limit += 1
        name = evt.key
        if len(name) >= MAX_NAME_COLUMN_WIDTH - 3:
            name = name[:(MAX_NAME_COLUMN_WIDTH - 3)] + "..."
        row_values = [
            name,
            # Self CPU total %, 0 for async events.
            _format_time_share(evt.self_cpu_time_total, sum_self_cpu_time_total),
            evt.self_cpu_time_total_str,  # Self CPU total
            # CPU total %, 0 for async events.
            _format_time_share(evt.cpu_time_total, sum_self_cpu_time_total) if not evt.is_async else 0,
            evt.cpu_time_total_str,  # CPU total
            evt.cpu_time_str,  # CPU time avg
        ]
        if has_cuda_time:
            row_values.extend([
                evt.self_cuda_time_total_str,
                # CUDA time total %
                _format_time_share(evt.self_cuda_time_total, sum_self_cuda_time_total),
                evt.cuda_time_total_str,
                evt.cuda_time_str,  # Cuda time avg
            ])
        if profile_memory:
            row_values.extend([
                # CPU Mem Total
                _format_memory(evt.cpu_memory_usage),
                # Self CPU Mem Total
                _format_memory(evt.self_cpu_memory_usage),
            ])
            if has_cuda_mem:
                row_values.extend([
                    # CUDA Mem Total
                    _format_memory(evt.cuda_memory_usage),
                    # Self CUDA Mem Total
                    _format_memory(evt.self_cuda_memory_usage),
                ])
        row_values.append(
            evt.count,  # Number of calls
        )

        if append_node_id:
            row_values.append(evt.node_id)
        if has_input_shapes:
            row_values.append(str(evt.input_shapes)[:shapes_column_width])
        if with_flops:
            if evt.flops <= 0:
                row_values.append("--")
            else:
                row_values.append('{0:8.3f}'.format(evt.flops * flops_scale))
        if has_stack:
            src_field = ""
            if len(evt.stack) > 0:
                src_field = trim_path(evt.stack[0], src_column_width)
            row_values.append(src_field)
        append(row_format.format(*row_values))

        if has_stack:
            empty_headers = [""] * (len(headers) - 1)
            for entry in evt.stack[1:MAX_STACK_ENTRY]:
                append(row_format.format(*(empty_headers + [trim_path(entry, src_column_width)])))
            empty_headers.append("")
            append(row_format.format(*empty_headers))

    append(header_sep)
    append("Self CPU time total: {}".format(_format_time(sum_self_cpu_time_total)))
    if has_cuda_time:
        append("Self CUDA time total: {}".format(_format_time(sum_self_cuda_time_total)))
    return ''.join(result)<|MERGE_RESOLUTION|>--- conflicted
+++ resolved
@@ -642,11 +642,7 @@
     # ignoring the following utility ops
     filtered_out_names = [
         MEMORY_EVENT_NAME,  # used only for the top-level memory events
-<<<<<<< HEAD
-=======
         OUT_OF_MEMORY_EVENT_NAME,
-        "profiler::_record_function_enter",
->>>>>>> eb6f1c2d
         "profiler::_record_function_enter_new",
         "profiler::_record_function_exit",
         "aten::is_leaf",
