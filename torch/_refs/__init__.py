--- conflicted
+++ resolved
@@ -713,20 +713,6 @@
 ) -> TensorLikeType:
     if not isinstance(dim, Iterable):
         dim = (dim,)
-<<<<<<< HEAD
-    if (
-        utils.is_float_dtype(a.dtype) or utils.is_complex_dtype(a.dtype)
-    ) and a.numel() > 0:
-        # For float and complex dtypes, we shift input to exp by a constant to avoid overflow
-        a_max = amax(a, dim, keepdim=True)
-        a_max = where(abs(a_max) == float("inf"), 0.0, a_max)
-        a_max_squeezed = prims.squeeze(a_max, dim) if not keepdim else a_max
-        result = log(sum(exp(a - a_max), dim, keepdim=keepdim)) + a_max_squeezed
-    else:
-        # This case covers boolean and integer dtypes and we use non-stabilized computation
-        result = log(sum(exp(a), dim, keepdim=keepdim))
-    return result
-=======
     if self.numel() == 0:
         return torch.sum(torch.exp(self), dim, keepdim).log()
     maxes = torch.amax(self, dim, keepdim=True)
@@ -736,7 +722,6 @@
     )
     result = torch.sum(torch.exp(self - maxes), dim, keepdim)
     return result.log().add(maxes_squeezed)
->>>>>>> a4876a37
 
 
 @register_decomposition(aten.nan_to_num)
