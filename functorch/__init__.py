--- conflicted
+++ resolved
@@ -28,9 +28,4 @@
     FunctionalModuleWithBuffers,
 )
 
-<<<<<<< HEAD
-from torch._functorch.functional_call import functional_call, stack_ensembled_state
-
-=======
->>>>>>> a797d0cc
 __version__ = torch.__version__