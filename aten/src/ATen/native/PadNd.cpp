#include <ATen/ATen.h>
#include <ATen/PadNd.h>

#include <c10/util/irange.h>

namespace at { namespace native {

Tensor constant_pad_nd(const Tensor& self, IntArrayRef pad, const Scalar& value) {
    TORCH_CHECK(pad.size() % 2 == 0, "Length of pad must be even but instead it equals ",
             pad.size());

    auto input_sizes = self.sizes();
    auto l_inp = self.dim();

    auto l_pad = pad.size() / 2;
    auto l_diff = l_inp - l_pad;
    TORCH_CHECK(l_inp >= (int64_t)l_pad, "Length of pad should be no more than twice the number of "
             "dimensions of the input. Pad length is ", pad.size(), "while the input has ",
             l_inp, "dimensions.");

    std::vector<int64_t> new_shape;

    bool all_pads_non_positive = true;

    auto c_input = self;
    for (const auto i : c10::irange(l_diff, l_inp)) {
        auto pad_idx = 2 * (l_inp - i - 1);
        if (pad[pad_idx] < 0) {
            c_input = c_input.narrow(i, -pad[pad_idx], c_input.size(i) + pad[pad_idx]);
        } else if (pad[pad_idx] != 0) {
            all_pads_non_positive = false;
        }
        if (pad[pad_idx + 1] < 0) {
            c_input = c_input.narrow(i, 0, c_input.size(i) + pad[pad_idx + 1]);
        } else if (pad[pad_idx + 1] != 0) {
            all_pads_non_positive = false;
        }
    }

    // if none of the pads are positive we can optimize and just return the result
    // of calling .narrow() on the input
    if (all_pads_non_positive) {
        return c_input.clone();
    }


    for (size_t i = 0; i < (size_t)l_diff; i ++) {
        new_shape.emplace_back(input_sizes[i]);
    }

    for (const auto i : c10::irange((size_t)l_pad)) {
        auto pad_idx = pad.size() - ((i + 1) * 2);
        auto new_dim = input_sizes[l_diff + i] + pad[pad_idx] + pad[pad_idx + 1];
        TORCH_CHECK(new_dim > 0, "The input size ", input_sizes[l_diff + i], ", plus negative padding ",
                 pad[pad_idx], " and ", pad[pad_idx + 1], " resulted in a negative output size, "
                 "which is invalid. Check dimension ", l_diff + i, " of your input.");
        new_shape.emplace_back(new_dim);
    }

    at::Tensor output;
    const auto memory_format = self.suggest_memory_format();
    if (self.is_quantized()) {
        const auto qscheme = self.qscheme();
        TORCH_CHECK(qscheme == kPerTensorAffine || qscheme == kPerTensorSymmetric,
                    "Only per-tensor padding is supported.");
        output = at::_empty_affine_quantized(
            new_shape, self.options().memory_format(memory_format),
            self.q_scale(), self.q_zero_point(), c10::nullopt);
    } else {
        output = at::empty(new_shape, self.options().memory_format(memory_format));
    }
    output.fill_(value);

    auto c_output = output;
    for (const auto i : c10::irange(l_diff, l_inp)) {
        auto pad_idx = 2 * (l_inp - i - 1);
        if (pad[pad_idx] > 0) {
            c_output = c_output.narrow(i, pad[pad_idx], c_output.size(i) - pad[pad_idx]);
        }
        if (pad[pad_idx + 1] > 0) {
            c_output = c_output.narrow(i, 0, c_output.size(i) - pad[pad_idx + 1]);
        }
    }
    c_output.copy_(c_input);
    return output;
}

Tensor _pad_circular_symint(const Tensor &self, c10::SymIntArrayRef padding) {
  const auto in_shape = self.sym_sizes();
  const auto ndim = static_cast<int64_t>(in_shape.size()) - 2;
  TORCH_CHECK(padding.size() + 4 == in_shape.size() * 2,
              "Invalid padding size, expected ", ndim * 2, " but got ", padding.size());

  c10::SymDimVector out_shape(in_shape.size());
  out_shape[0] = in_shape[0];
  out_shape[1] = in_shape[1];

  // Get shape of padded tensor
  for (const auto i : c10::irange(ndim)) {
    const auto pad_l = padding[2 * (ndim - i - 1) + 0];
    const auto pad_r = padding[2 * (ndim - i - 1) + 1];
    const auto size = in_shape[2 + i];
    out_shape[2 + i] = size + pad_l + pad_r;

    TORCH_CHECK(
        pad_l <= size && pad_r <= size,
        "Padding value causes wrapping around more than once.");
    TORCH_CHECK(
        out_shape[2 + i] >= 0,
        "Negative padding value is resulting in an empty dimension");
  }

  auto out = self.new_empty_symint(out_shape, self.options());

  // Put original array into the padded array
  Tensor out_slice = out;
  Tensor in_slice = self;
  const SymInt zero = 0;
  for (const auto i : c10::irange(ndim)) {
    const auto dim = ndim - i + 1;
    const auto pad_l = padding[2*i + 0];
    const auto pad_r = padding[2*i + 1];
<<<<<<< HEAD
    out_slice = out_slice.slice_symint(dim, pad_l.max(zero), out_shape[dim] - pad_r.max(zero));
    in_slice = in_slice.slice_symint(dim, (pad_l * -1).max(zero), in_shape[dim] - (pad_r * -1).max(zero));
=======
    out_slice = out_slice.slice_symint(dim, std::max(pad_l, zero), out_shape[dim] - std::max(pad_r, zero));
    in_slice = in_slice.slice_symint(dim, std::max(-pad_l, zero), in_shape[dim] - std::max(-pad_r, zero));
>>>>>>> 9199f918
  }
  out_slice.copy_(in_slice);

  // The following steps first pad the beginning of the tensor (left side),
  // and then pad the end of the tensor (right side).
  // Note: Corners will be written more than once when ndim > 1.
  //
  // Only in cases where padding values are > 0 are when additional copying
  // is required.
  for (const auto i : c10::irange(ndim)) {
    const auto dim = ndim - i + 1;
    const auto pad_l = padding[2*i + 0];
    const auto pad_r = padding[2*i + 1];

    if (pad_l > 0) {
      out_slice = out.slice_symint(dim, 0, pad_l);
      in_slice = out.slice_symint(dim,
<<<<<<< HEAD
                           out_shape[dim] - pad_l - pad_r.max(zero),
                           out_shape[dim] - pad_r.max(zero));
=======
                           out_shape[dim] - pad_l - std::max(pad_r, zero),
                           out_shape[dim] - std::max(pad_r, zero));
>>>>>>> 9199f918
      out_slice.copy_(in_slice);
    }

    if (pad_r > 0) {
      out_slice = out.slice_symint(dim, out_shape[dim] - pad_r, out_shape[dim]);
<<<<<<< HEAD
      in_slice = out.slice_symint(dim, pad_l.max(zero), pad_l.max(zero) + pad_r);
=======
      in_slice = out.slice_symint(dim, std::max(pad_l, zero), std::max(pad_l, zero) + pad_r);
>>>>>>> 9199f918
      out_slice.copy_(in_slice);
    }
  }

  return out;
}

Tensor _pad_enum_symint(const Tensor &self, c10::SymIntArrayRef pad, int64_t mode_int, c10::optional<double> value) {
  const auto input_dim = self.dim();
  TORCH_CHECK(pad.size() % 2 == 0, "Padding length must be divisible by 2");
  TORCH_CHECK(static_cast<int64_t>(pad.size()) <= input_dim * 2, "Padding length too large");
  auto mode = static_cast<at::padding_mode>(mode_int);

  if (mode == at::padding_mode::constant) {
    return at::constant_pad_nd_symint(self, pad, value.value_or(0.0));
  }
  TORCH_CHECK(!value.has_value() || *value == 0,
              "Padding mode \"", padding_mode_string(mode),
              "\" doesn't take in value argument");

  if (pad.size() == 2 && (input_dim == 2 || input_dim == 3)) {
    switch (mode) {
      case at::padding_mode::reflect: return at::reflection_pad1d_symint(self, pad);
      case at::padding_mode::replicate: return at::replication_pad1d_symint(self, pad);
      case at::padding_mode::circular: return at::_pad_circular_symint(self, pad);
      default: {}
    }
  } else if(pad.size() == 4 && (input_dim == 3 || input_dim == 4)) {
    switch (mode) {
      case at::padding_mode::reflect: return at::reflection_pad2d_symint(self, pad);
      case at::padding_mode::replicate: return at::replication_pad2d_symint(self, pad);
      case at::padding_mode::circular: return at::_pad_circular_symint(self, pad);
      default: {}
    }
  } else if (pad.size() == 6 && (input_dim == 4 || input_dim == 5)) {
    switch (mode) {
      case at::padding_mode::reflect: return at::reflection_pad3d_symint(self, pad);
      case at::padding_mode::replicate: return at::replication_pad3d_symint(self, pad);
      case at::padding_mode::circular: return at::_pad_circular_symint(self, pad);
      default: {}
    }
  }
  C10_THROW_ERROR(NotImplementedError,
      "Only 2D, 3D, 4D, 5D padding with non-constant padding are supported for now");
}

Tensor pad_symint(const Tensor &self, c10::SymIntArrayRef pad, c10::string_view mode, c10::optional<double> value) {
  const auto mode_enum = [&] {
    if (mode == "reflect") {
      return at::padding_mode::reflect;
    } else if (mode == "constant") {
      return at::padding_mode::constant;
    } else if (mode == "replicate") {
      return at::padding_mode::replicate;
    } else if (mode == "circular") {
      return at::padding_mode::circular;
    }
    C10_THROW_ERROR(NotImplementedError,
                    c10::str("Unrecognised padding mode ", mode));
  }();
  return at::native::_pad_enum_symint(self, pad, static_cast<int64_t>(mode_enum), value);
}

}}  // namespace at::native<|MERGE_RESOLUTION|>--- conflicted
+++ resolved
@@ -120,13 +120,8 @@
     const auto dim = ndim - i + 1;
     const auto pad_l = padding[2*i + 0];
     const auto pad_r = padding[2*i + 1];
-<<<<<<< HEAD
-    out_slice = out_slice.slice_symint(dim, pad_l.max(zero), out_shape[dim] - pad_r.max(zero));
-    in_slice = in_slice.slice_symint(dim, (pad_l * -1).max(zero), in_shape[dim] - (pad_r * -1).max(zero));
-=======
     out_slice = out_slice.slice_symint(dim, std::max(pad_l, zero), out_shape[dim] - std::max(pad_r, zero));
     in_slice = in_slice.slice_symint(dim, std::max(-pad_l, zero), in_shape[dim] - std::max(-pad_r, zero));
->>>>>>> 9199f918
   }
   out_slice.copy_(in_slice);
 
@@ -144,23 +139,14 @@
     if (pad_l > 0) {
       out_slice = out.slice_symint(dim, 0, pad_l);
       in_slice = out.slice_symint(dim,
-<<<<<<< HEAD
-                           out_shape[dim] - pad_l - pad_r.max(zero),
-                           out_shape[dim] - pad_r.max(zero));
-=======
                            out_shape[dim] - pad_l - std::max(pad_r, zero),
                            out_shape[dim] - std::max(pad_r, zero));
->>>>>>> 9199f918
       out_slice.copy_(in_slice);
     }
 
     if (pad_r > 0) {
       out_slice = out.slice_symint(dim, out_shape[dim] - pad_r, out_shape[dim]);
-<<<<<<< HEAD
-      in_slice = out.slice_symint(dim, pad_l.max(zero), pad_l.max(zero) + pad_r);
-=======
       in_slice = out.slice_symint(dim, std::max(pad_l, zero), std::max(pad_l, zero) + pad_r);
->>>>>>> 9199f918
       out_slice.copy_(in_slice);
     }
   }
