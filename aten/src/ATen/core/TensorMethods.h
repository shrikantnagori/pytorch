--- conflicted
+++ resolved
@@ -1771,17 +1771,7 @@
 }
 inline Tensor & Tensor::rsqrt_() const {
 #ifdef USE_STATIC_DISPATCH
-<<<<<<< HEAD
     return TypeDefault::rsqrt_(const_cast<Tensor&>(*this));
-=======
-    switch(tensorTypeIdToBackend(impl::dispatchTypeId(type_set()))) {
-        case Backend::CPU:
-            return CPUType::rsqrt_(const_cast<Tensor&>(*this));
-            break;
-        default:
-            AT_ERROR("rsqrt_ not implemented for ", at::toString(type_set()));
-    }
->>>>>>> fe12770b
 #else
     static auto table = globalATenDispatch().getOpTable("aten::rsqrt_(Tensor(a!) self) -> Tensor(a!)");
     return table->getOp<Tensor & (Tensor &)>(type_set())(const_cast<Tensor&>(*this));
